--- conflicted
+++ resolved
@@ -662,19 +662,12 @@
                                                            self.agent.agent_id,
                                                            cfg.CONF.host)
                 else:
-<<<<<<< HEAD
-                    self.plugin_rpc.update_device_down(self.context,
-                                                       tap_device_name,
-                                                       self.agent.agent_id,
-                                                       cfg.CONF.host)
-=======
                     self.agent.plugin_rpc.update_device_down(
                         self.context,
                         tap_device_name,
                         self.agent.agent_id,
                         cfg.CONF.host
                     )
->>>>>>> ba12cc88
             else:
                 bridge_name = self.agent.br_mgr.get_bridge_name(
                     port['network_id'])
@@ -739,11 +732,7 @@
             if not segment:
                 return
 
-<<<<<<< HEAD
-            if segment.network_type != lconst.TYPE_VXLAN:
-=======
             if segment.network_type != p_const.TYPE_VXLAN:
->>>>>>> ba12cc88
                 return
 
             interface = self.agent.br_mgr.get_vxlan_device_name(
