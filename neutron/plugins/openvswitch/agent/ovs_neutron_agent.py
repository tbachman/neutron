#!/usr/bin/env python
# vim: tabstop=4 shiftwidth=4 softtabstop=4
# Copyright 2011 Nicira Networks, Inc.
# All Rights Reserved.
#
#    Licensed under the Apache License, Version 2.0 (the "License"); you may
#    not use this file except in compliance with the License. You may obtain
#    a copy of the License at
#
#         http://www.apache.org/licenses/LICENSE-2.0
#
#    Unless required by applicable law or agreed to in writing, software
#    distributed under the License is distributed on an "AS IS" BASIS, WITHOUT
#    WARRANTIES OR CONDITIONS OF ANY KIND, either express or implied. See the
#    License for the specific language governing permissions and limitations
#    under the License.
# @author: Somik Behera, Nicira Networks, Inc.
# @author: Brad Hall, Nicira Networks, Inc.
# @author: Dan Wendlandt, Nicira Networks, Inc.
# @author: Dave Lapsley, Nicira Networks, Inc.
# @author: Aaron Rosen, Nicira Networks, Inc.
# @author: Seetharama Ayyadevara, Freescale Semiconductor, Inc.
# @author: Kyle Mestery, Cisco Systems, Inc.

import distutils.version as dist_version
import sys
import time

import eventlet
from oslo.config import cfg

from neutron.agent import l2population_rpc
from neutron.agent.linux import ip_lib
from neutron.agent.linux import ovs_lib
from neutron.agent.linux import polling
from neutron.agent.linux import utils
from neutron.agent import rpc as agent_rpc
from neutron.agent import securitygroups_rpc as sg_rpc
from neutron.common import config as logging_config
from neutron.common import constants as q_const
from neutron.common import exceptions
from neutron.common import legacy
from neutron.common import topics
from neutron.common import utils as q_utils
from neutron import context
from neutron.openstack.common import log as logging
from neutron.openstack.common import loopingcall
from neutron.openstack.common.rpc import dispatcher
from neutron.plugins.openvswitch.common import config  # noqa
from neutron.plugins.openvswitch.common import constants


LOG = logging.getLogger(__name__)

# A placeholder for dead vlans.
DEAD_VLAN_TAG = str(q_const.MAX_VLAN_TAG + 1)


class DeviceListRetrievalError(exceptions.NeutronException):
    message = _("Unable to retrieve port details for devices: %(devices)s "
                "because of error: %(error)s")


# A class to represent a VIF (i.e., a port that has 'iface-id' and 'vif-mac'
# attributes set).
class LocalVLANMapping:
    def __init__(self, vlan, network_type, physical_network, segmentation_id,
                 vif_ports=None):
        if vif_ports is None:
            vif_ports = {}
        self.vlan = vlan
        self.network_type = network_type
        self.physical_network = physical_network
        self.segmentation_id = segmentation_id
        self.vif_ports = vif_ports
        # set of tunnel ports on which packets should be flooded
        self.tun_ofports = set()

    def __str__(self):
        return ("lv-id = %s type = %s phys-net = %s phys-id = %s" %
                (self.vlan, self.network_type, self.physical_network,
                 self.segmentation_id))


class Port(object):
    """Represents a neutron port.

    Class stores port data in a ORM-free way, so attributres are
    still available even if a row has been deleted.
    """

    def __init__(self, p):
        self.id = p.id
        self.network_id = p.network_id
        self.device_id = p.device_id
        self.admin_state_up = p.admin_state_up
        self.status = p.status

    def __eq__(self, other):
        '''Compare only fields that will cause us to re-wire.'''
        try:
            return (self and other
                    and self.id == other.id
                    and self.admin_state_up == other.admin_state_up)
        except Exception:
            return False

    def __ne__(self, other):
        return not self.__eq__(other)

    def __hash__(self):
        return hash(self.id)


class OVSPluginApi(agent_rpc.PluginApi,
                   sg_rpc.SecurityGroupServerRpcApiMixin):
    pass


class OVSSecurityGroupAgent(sg_rpc.SecurityGroupAgentRpcMixin):
    def __init__(self, context, plugin_rpc, root_helper):
        self.context = context
        self.plugin_rpc = plugin_rpc
        self.root_helper = root_helper
        self.init_firewall(defer_refresh_firewall=True)


class OVSNeutronAgent(sg_rpc.SecurityGroupAgentRpcCallbackMixin,
                      l2population_rpc.L2populationRpcCallBackMixin):
    '''Implements OVS-based tunneling, VLANs and flat networks.

    Two local bridges are created: an integration bridge (defaults to
    'br-int') and a tunneling bridge (defaults to 'br-tun'). An
    additional bridge is created for each physical network interface
    used for VLANs and/or flat networks.

    All VM VIFs are plugged into the integration bridge. VM VIFs on a
    given virtual network share a common "local" VLAN (i.e. not
    propagated externally). The VLAN id of this local VLAN is mapped
    to the physical networking details realizing that virtual network.

    For virtual networks realized as GRE tunnels, a Logical Switch
    (LS) identifier and is used to differentiate tenant traffic on
    inter-HV tunnels. A mesh of tunnels is created to other
    Hypervisors in the cloud. These tunnels originate and terminate on
    the tunneling bridge of each hypervisor. Port patching is done to
    connect local VLANs on the integration bridge to inter-hypervisor
    tunnels on the tunnel bridge.

    For each virtual networks realized as a VLANs or flat network, a
    veth is used to connect the local VLAN on the integration bridge
    with the physical network bridge, with flow rules adding,
    modifying, or stripping VLAN tags as necessary.
    '''

    # history
    #   1.0 Initial version
    #   1.1 Support Security Group RPC
    RPC_API_VERSION = '1.1'

    def __init__(self, integ_br, tun_br, local_ip,
                 bridge_mappings, root_helper,
                 polling_interval, tunnel_types=None,
                 veth_mtu=None, l2_population=False,
                 minimize_polling=False,
                 ovsdb_monitor_respawn_interval=(
                     constants.DEFAULT_OVSDBMON_RESPAWN)):
        '''Constructor.

        :param integ_br: name of the integration bridge.
        :param tun_br: name of the tunnel bridge.
        :param local_ip: local IP address of this hypervisor.
        :param bridge_mappings: mappings from physical network name to bridge.
        :param root_helper: utility to use when running shell cmds.
        :param polling_interval: interval (secs) to poll DB.
        :param tunnel_types: A list of tunnel types to enable support for in
               the agent. If set, will automatically set enable_tunneling to
               True.
        :param veth_mtu: MTU size for veth interfaces.
        :param minimize_polling: Optional, whether to minimize polling by
               monitoring ovsdb for interface changes.
        :param ovsdb_monitor_respawn_interval: Optional, when using polling
               minimization, the number of seconds to wait before respawning
               the ovsdb monitor.
        '''
        self.veth_mtu = veth_mtu
        self.root_helper = root_helper
        self.available_local_vlans = set(xrange(q_const.MIN_VLAN_TAG,
                                                q_const.MAX_VLAN_TAG))
        self.tunnel_types = tunnel_types or []
        self.l2_pop = l2_population
        self.agent_state = {
            'binary': 'neutron-openvswitch-agent',
            'host': cfg.CONF.host,
            'topic': q_const.L2_AGENT_TOPIC,
            'configurations': {'bridge_mappings': bridge_mappings,
                               'tunnel_types': self.tunnel_types,
                               'tunneling_ip': local_ip,
                               'l2_population': self.l2_pop},
            'agent_type': q_const.AGENT_TYPE_OVS,
            'start_flag': True}

        # Keep track of int_br's device count for use by _report_state()
        self.int_br_device_count = 0

        self.int_br = ovs_lib.OVSBridge(integ_br, self.root_helper)
        self.setup_rpc()
        self.setup_integration_br()
        self.setup_physical_bridges(bridge_mappings)
        self.local_vlan_map = {}
        self.tun_br_ofports = {constants.TYPE_GRE: {},
                               constants.TYPE_VXLAN: {}}

        self.polling_interval = polling_interval
        self.minimize_polling = minimize_polling
        self.ovsdb_monitor_respawn_interval = ovsdb_monitor_respawn_interval

        if tunnel_types:
            self.enable_tunneling = True
        else:
            self.enable_tunneling = False
        self.local_ip = local_ip
        self.tunnel_count = 0
        self.vxlan_udp_port = cfg.CONF.AGENT.vxlan_udp_port
        self._check_ovs_version()
        if self.enable_tunneling:
            self.setup_tunnel_br(tun_br)
        # Collect additional bridges to monitor
        self.ancillary_brs = self.setup_ancillary_bridges(integ_br, tun_br)

        # Security group agent supprot
        self.sg_agent = OVSSecurityGroupAgent(self.context,
                                              self.plugin_rpc,
                                              root_helper)
        # Stores port update notifications for processing in main rpc loop
        self.updated_ports = set()

    def _check_ovs_version(self):
        if constants.TYPE_VXLAN in self.tunnel_types:
            check_ovs_version(constants.MINIMUM_OVS_VXLAN_VERSION,
                              self.root_helper)

    def _report_state(self):
        # How many devices are likely used by a VM
        self.agent_state.get('configurations')['devices'] = (
            self.int_br_device_count)
        try:
            self.state_rpc.report_state(self.context,
                                        self.agent_state)
            self.agent_state.pop('start_flag', None)
        except Exception:
            LOG.exception(_("Failed reporting state!"))

    def setup_rpc(self):
        mac = self.int_br.get_local_port_mac()
        self.agent_id = '%s%s' % ('ovs', (mac.replace(":", "")))
        self.topic = topics.AGENT
        self.plugin_rpc = OVSPluginApi(topics.PLUGIN)
        self.state_rpc = agent_rpc.PluginReportStateAPI(topics.PLUGIN)

        # RPC network init
        self.context = context.get_admin_context_without_session()
        # Handle updates from service
        self.dispatcher = self.create_rpc_dispatcher()
        # Define the listening consumers for the agent
        consumers = [[topics.PORT, topics.UPDATE],
                     [topics.NETWORK, topics.DELETE],
                     [constants.TUNNEL, topics.UPDATE],
                     [topics.SECURITY_GROUP, topics.UPDATE]]
        if self.l2_pop:
            consumers.append([topics.L2POPULATION,
                              topics.UPDATE, cfg.CONF.host])
        self.connection = agent_rpc.create_consumers(self.dispatcher,
                                                     self.topic,
                                                     consumers)
        report_interval = cfg.CONF.AGENT.report_interval
        if report_interval:
            heartbeat = loopingcall.FixedIntervalLoopingCall(
                self._report_state)
            heartbeat.start(interval=report_interval)

    def get_net_uuid(self, vif_id):
        for network_id, vlan_mapping in self.local_vlan_map.iteritems():
            if vif_id in vlan_mapping.vif_ports:
                return network_id

    def network_delete(self, context, **kwargs):
        LOG.debug(_("network_delete received"))
        network_id = kwargs.get('network_id')
        LOG.debug(_("Delete %s"), network_id)
        # The network may not be defined on this agent
        lvm = self.local_vlan_map.get(network_id)
        if lvm:
            self.reclaim_local_vlan(network_id)
        else:
            LOG.debug(_("Network %s not used on agent."), network_id)

    def port_update(self, context, **kwargs):
        port = kwargs.get('port')
        # Put the port identifier in the updated_ports set.
        # Even if full port details might be provided to this call,
        # they are not used since there is no guarantee the notifications
        # are processed in the same order as the relevant API requests
        self.updated_ports.add(port['id'])
        LOG.debug(_("port_update message processed for port %s"), port['id'])

    def tunnel_update(self, context, **kwargs):
        LOG.debug(_("tunnel_update received"))
        if not self.enable_tunneling:
            return
        tunnel_ip = kwargs.get('tunnel_ip')
        tunnel_id = kwargs.get('tunnel_id', tunnel_ip)
        if not tunnel_id:
            tunnel_id = tunnel_ip
        tunnel_type = kwargs.get('tunnel_type')
        if not tunnel_type:
            LOG.error(_("No tunnel_type specified, cannot create tunnels"))
            return
        if tunnel_type not in self.tunnel_types:
            LOG.error(_("tunnel_type %s not supported by agent"), tunnel_type)
            return
        if tunnel_ip == self.local_ip:
            return
        tun_name = '%s-%s' % (tunnel_type, tunnel_id)
        if not self.l2_pop:
            self.setup_tunnel_port(tun_name, tunnel_ip, tunnel_type)

    def fdb_add(self, context, fdb_entries):
        LOG.debug(_("fdb_add received"))
        for network_id, values in fdb_entries.items():
            lvm = self.local_vlan_map.get(network_id)
            if not lvm:
                # Agent doesn't manage any port in this network
                continue
            agent_ports = values.get('ports')
            agent_ports.pop(self.local_ip, None)
            if len(agent_ports):
                self.tun_br.defer_apply_on()
                for agent_ip, ports in agent_ports.items():
                    # Ensure we have a tunnel port with this remote agent
                    ofport = self.tun_br_ofports[
                        lvm.network_type].get(agent_ip)
                    if not ofport:
                        port_name = '%s-%s' % (lvm.network_type, agent_ip)
                        ofport = self.setup_tunnel_port(port_name, agent_ip,
                                                        lvm.network_type)
                        if ofport == 0:
                            continue
                    for port in ports:
                        self._add_fdb_flow(port, agent_ip, lvm, ofport)
                self.tun_br.defer_apply_off()

    def fdb_remove(self, context, fdb_entries):
        LOG.debug(_("fdb_remove received"))
        for network_id, values in fdb_entries.items():
            lvm = self.local_vlan_map.get(network_id)
            if not lvm:
                # Agent doesn't manage any more ports in this network
                continue
            agent_ports = values.get('ports')
            agent_ports.pop(self.local_ip, None)
            if len(agent_ports):
                self.tun_br.defer_apply_on()
                for agent_ip, ports in agent_ports.items():
                    ofport = self.tun_br_ofports[
                        lvm.network_type].get(agent_ip)
                    if not ofport:
                        continue
                    for port in ports:
                        self._del_fdb_flow(port, agent_ip, lvm, ofport)
                self.tun_br.defer_apply_off()

    def _add_fdb_flow(self, port_info, agent_ip, lvm, ofport):
        if port_info == q_const.FLOODING_ENTRY:
            lvm.tun_ofports.add(ofport)
            ofports = ','.join(lvm.tun_ofports)
            self.tun_br.mod_flow(table=constants.FLOOD_TO_TUN,
                                 priority=1,
                                 dl_vlan=lvm.vlan,
                                 actions="strip_vlan,set_tunnel:%s,"
                                 "output:%s" % (lvm.segmentation_id, ofports))
        else:
            # TODO(feleouet): add ARP responder entry
            self.tun_br.add_flow(table=constants.UCAST_TO_TUN,
                                 priority=2,
                                 dl_vlan=lvm.vlan,
                                 dl_dst=port_info[0],
                                 actions="strip_vlan,set_tunnel:%s,output:%s" %
                                 (lvm.segmentation_id, ofport))

    def _del_fdb_flow(self, port_info, agent_ip, lvm, ofport):
        if port_info == q_const.FLOODING_ENTRY:
            lvm.tun_ofports.remove(ofport)
            if len(lvm.tun_ofports) > 0:
                ofports = ','.join(lvm.tun_ofports)
                self.tun_br.mod_flow(table=constants.FLOOD_TO_TUN,
                                     priority=1,
                                     dl_vlan=lvm.vlan,
                                     actions="strip_vlan,"
                                     "set_tunnel:%s,output:%s" %
                                     (lvm.segmentation_id, ofports))
            else:
                # This local vlan doesn't require any more tunelling
                self.tun_br.delete_flows(table=constants.FLOOD_TO_TUN,
                                         dl_vlan=lvm.vlan)
            # Check if this tunnel port is still used
            self.cleanup_tunnel_port(ofport, lvm.network_type)
        else:
            #TODO(feleouet): remove ARP responder entry
            self.tun_br.delete_flows(table=constants.UCAST_TO_TUN,
                                     dl_vlan=lvm.vlan,
                                     dl_dst=port_info[0])

    def fdb_update(self, context, fdb_entries):
        LOG.debug(_("fdb_update received"))
        for action, values in fdb_entries.items():
            method = '_fdb_' + action
            if not hasattr(self, method):
                raise NotImplementedError()

            getattr(self, method)(context, values)

    def create_rpc_dispatcher(self):
        '''Get the rpc dispatcher for this manager.

        If a manager would like to set an rpc API version, or support more than
        one class as the target of rpc messages, override this method.
        '''
        return dispatcher.RpcDispatcher([self])

    def provision_local_vlan(self, net_uuid, network_type, physical_network,
                             segmentation_id):
        '''Provisions a local VLAN.

        :param net_uuid: the uuid of the network associated with this vlan.
        :param network_type: the network type ('gre', 'vxlan', 'vlan', 'flat',
                                               'local')
        :param physical_network: the physical network for 'vlan' or 'flat'
        :param segmentation_id: the VID for 'vlan' or tunnel ID for 'tunnel'
        '''

        if not self.available_local_vlans:
            LOG.error(_("No local VLAN available for net-id=%s"), net_uuid)
            return
        lvid = self.available_local_vlans.pop()
        LOG.info(_("Assigning %(vlan_id)s as local vlan for "
                   "net-id=%(net_uuid)s"),
                 {'vlan_id': lvid, 'net_uuid': net_uuid})
        self.local_vlan_map[net_uuid] = LocalVLANMapping(lvid, network_type,
                                                         physical_network,
                                                         segmentation_id)

        if network_type in constants.TUNNEL_NETWORK_TYPES:
            if self.enable_tunneling:
                # outbound broadcast/multicast
                ofports = ','.join(self.tun_br_ofports[network_type].values())
                if ofports:
                    self.tun_br.mod_flow(table=constants.FLOOD_TO_TUN,
                                         priority=1,
                                         dl_vlan=lvid,
                                         actions="strip_vlan,"
                                         "set_tunnel:%s,output:%s" %
                                         (segmentation_id, ofports))
                # inbound from tunnels: set lvid in the right table
                # and resubmit to Table LEARN_FROM_TUN for mac learning
                self.tun_br.add_flow(table=constants.TUN_TABLE[network_type],
                                     priority=1,
                                     tun_id=segmentation_id,
                                     actions="mod_vlan_vid:%s,resubmit(,%s)" %
                                     (lvid, constants.LEARN_FROM_TUN))
            else:
                LOG.error(_("Cannot provision %(network_type)s network for "
                          "net-id=%(net_uuid)s - tunneling disabled"),
                          {'network_type': network_type,
                           'net_uuid': net_uuid})
        elif network_type == constants.TYPE_FLAT:
            if physical_network in self.phys_brs:
                # outbound
                br = self.phys_brs[physical_network]
                br.add_flow(priority=4,
                            in_port=self.phys_ofports[physical_network],
                            dl_vlan=lvid,
                            actions="strip_vlan,normal")
                # inbound
                self.int_br.add_flow(
                    priority=3,
                    in_port=self.int_ofports[physical_network],
                    dl_vlan=0xffff,
                    actions="mod_vlan_vid:%s,normal" % lvid)
            else:
                LOG.error(_("Cannot provision flat network for "
                            "net-id=%(net_uuid)s - no bridge for "
                            "physical_network %(physical_network)s"),
                          {'net_uuid': net_uuid,
                           'physical_network': physical_network})
        elif network_type == constants.TYPE_VLAN:
            if physical_network in self.phys_brs:
                # outbound
                br = self.phys_brs[physical_network]
                br.add_flow(priority=4,
                            in_port=self.phys_ofports[physical_network],
                            dl_vlan=lvid,
                            actions="mod_vlan_vid:%s,normal" % segmentation_id)
                # inbound
                self.int_br.add_flow(priority=3,
                                     in_port=self.
                                     int_ofports[physical_network],
                                     dl_vlan=segmentation_id,
                                     actions="mod_vlan_vid:%s,normal" % lvid)
            else:
                LOG.error(_("Cannot provision VLAN network for "
                            "net-id=%(net_uuid)s - no bridge for "
                            "physical_network %(physical_network)s"),
                          {'net_uuid': net_uuid,
                           'physical_network': physical_network})
        elif network_type == constants.TYPE_LOCAL:
            # no flows needed for local networks
            pass
        else:
            LOG.error(_("Cannot provision unknown network type "
                        "%(network_type)s for net-id=%(net_uuid)s"),
                      {'network_type': network_type,
                       'net_uuid': net_uuid})

    def reclaim_local_vlan(self, net_uuid):
        '''Reclaim a local VLAN.

        :param net_uuid: the network uuid associated with this vlan.
        :param lvm: a LocalVLANMapping object that tracks (vlan, lsw_id,
            vif_ids) mapping.
        '''
        lvm = self.local_vlan_map.pop(net_uuid, None)
        if lvm is None:
            LOG.debug(_("Network %s not used on agent."), net_uuid)
            return

        LOG.info(_("Reclaiming vlan = %(vlan_id)s from net-id = %(net_uuid)s"),
                 {'vlan_id': lvm.vlan,
                  'net_uuid': net_uuid})

        if lvm.network_type in constants.TUNNEL_NETWORK_TYPES:
            if self.enable_tunneling:
                self.tun_br.delete_flows(
                    table=constants.TUN_TABLE[lvm.network_type],
                    tun_id=lvm.segmentation_id)
                self.tun_br.delete_flows(dl_vlan=lvm.vlan)
                if self.l2_pop:
                    # Try to remove tunnel ports if not used by other networks
                    for ofport in lvm.tun_ofports:
                        self.cleanup_tunnel_port(ofport, lvm.network_type)
        elif lvm.network_type == constants.TYPE_FLAT:
            if lvm.physical_network in self.phys_brs:
                # outbound
                br = self.phys_brs[lvm.physical_network]
                br.delete_flows(in_port=self.phys_ofports[lvm.
                                                          physical_network],
                                dl_vlan=lvm.vlan)
                # inbound
                br = self.int_br
                br.delete_flows(in_port=self.int_ofports[lvm.physical_network],
                                dl_vlan=0xffff)
        elif lvm.network_type == constants.TYPE_VLAN:
            if lvm.physical_network in self.phys_brs:
                # outbound
                br = self.phys_brs[lvm.physical_network]
                br.delete_flows(in_port=self.phys_ofports[lvm.
                                                          physical_network],
                                dl_vlan=lvm.vlan)
                # inbound
                br = self.int_br
                br.delete_flows(in_port=self.int_ofports[lvm.physical_network],
                                dl_vlan=lvm.segmentation_id)
        elif lvm.network_type == constants.TYPE_LOCAL:
            # no flows needed for local networks
            pass
        else:
            LOG.error(_("Cannot reclaim unknown network type "
                        "%(network_type)s for net-id=%(net_uuid)s"),
                      {'network_type': lvm.network_type,
                       'net_uuid': net_uuid})

        self.available_local_vlans.add(lvm.vlan)

    def port_bound(self, port, net_uuid,
                   network_type, physical_network, segmentation_id):
        '''Bind port to net_uuid/lsw_id and install flow for inbound traffic
        to vm.

        :param port: a ovslib.VifPort object.
        :param net_uuid: the net_uuid this port is to be associated with.
        :param network_type: the network type ('gre', 'vlan', 'flat', 'local')
        :param physical_network: the physical network for 'vlan' or 'flat'
        :param segmentation_id: the VID for 'vlan' or tunnel ID for 'tunnel'
        '''
        if net_uuid not in self.local_vlan_map:
            self.provision_local_vlan(net_uuid, network_type,
                                      physical_network, segmentation_id)
        lvm = self.local_vlan_map[net_uuid]
        lvm.vif_ports[port.vif_id] = port

        self.int_br.set_db_attribute("Port", port.port_name, "tag",
                                     str(lvm.vlan))
        if int(port.ofport) != -1:
            self.int_br.delete_flows(in_port=port.ofport)

    def port_unbound(self, vif_id, net_uuid=None):
        '''Unbind port.

        Removes corresponding local vlan mapping object if this is its last
        VIF.

        :param vif_id: the id of the vif
        :param net_uuid: the net_uuid this port is associated with.
        '''
        if net_uuid is None:
            net_uuid = self.get_net_uuid(vif_id)

        if not self.local_vlan_map.get(net_uuid):
            LOG.info(_('port_unbound() net_uuid %s not in local_vlan_map'),
                     net_uuid)
            return

        lvm = self.local_vlan_map[net_uuid]
        lvm.vif_ports.pop(vif_id, None)

        if not lvm.vif_ports:
            self.reclaim_local_vlan(net_uuid)

    def port_dead(self, port):
        '''Once a port has no binding, put it on the "dead vlan".

        :param port: a ovs_lib.VifPort object.
        '''
        self.int_br.set_db_attribute("Port", port.port_name, "tag",
                                     DEAD_VLAN_TAG)
        self.int_br.add_flow(priority=2, in_port=port.ofport, actions="drop")

    def setup_integration_br(self):
        '''Setup the integration bridge.

        Create patch ports and remove all existing flows.

        :param bridge_name: the name of the integration bridge.
        :returns: the integration bridge
        '''
        self.int_br.delete_port(cfg.CONF.OVS.int_peer_patch_port)
        self.int_br.remove_all_flows()
        # switch all traffic using L2 learning
        self.int_br.add_flow(priority=1, actions="normal")

    def setup_ancillary_bridges(self, integ_br, tun_br):
        '''Setup ancillary bridges - for example br-ex.'''
        ovs_bridges = set(ovs_lib.get_bridges(self.root_helper))
        # Remove all known bridges
        ovs_bridges.remove(integ_br)
        if self.enable_tunneling:
            ovs_bridges.remove(tun_br)
        br_names = [self.phys_brs[physical_network].br_name for
                    physical_network in self.phys_brs]
        ovs_bridges.difference_update(br_names)
        # Filter list of bridges to those that have external
        # bridge-id's configured
        br_names = []
        for bridge in ovs_bridges:
            id = ovs_lib.get_bridge_external_bridge_id(self.root_helper,
                                                       bridge)
            if id != bridge:
                br_names.append(bridge)
        ovs_bridges.difference_update(br_names)
        ancillary_bridges = []
        for bridge in ovs_bridges:
            br = ovs_lib.OVSBridge(bridge, self.root_helper)
            LOG.info(_('Adding %s to list of bridges.'), bridge)
            ancillary_bridges.append(br)
        return ancillary_bridges

    def setup_tunnel_br(self, tun_br):
        '''Setup the tunnel bridge.

        Creates tunnel bridge, and links it to the integration bridge
        using a patch port.

        :param tun_br: the name of the tunnel bridge.
        '''
        self.tun_br = ovs_lib.OVSBridge(tun_br, self.root_helper)
        self.tun_br.reset_bridge()
        self.patch_tun_ofport = self.int_br.add_patch_port(
            cfg.CONF.OVS.int_peer_patch_port, cfg.CONF.OVS.tun_peer_patch_port)
        self.patch_int_ofport = self.tun_br.add_patch_port(
            cfg.CONF.OVS.tun_peer_patch_port, cfg.CONF.OVS.int_peer_patch_port)
        if int(self.patch_tun_ofport) < 0 or int(self.patch_int_ofport) < 0:
            LOG.error(_("Failed to create OVS patch port. Cannot have "
                        "tunneling enabled on this agent, since this version "
                        "of OVS does not support tunnels or patch ports. "
                        "Agent terminated!"))
            exit(1)
        self.tun_br.remove_all_flows()

        # Table 0 (default) will sort incoming traffic depending on in_port
        self.tun_br.add_flow(priority=1,
                             in_port=self.patch_int_ofport,
                             actions="resubmit(,%s)" %
                             constants.PATCH_LV_TO_TUN)
        self.tun_br.add_flow(priority=0, actions="drop")
        # PATCH_LV_TO_TUN table will handle packets coming from patch_int
        # unicasts go to table UCAST_TO_TUN where remote adresses are learnt
        self.tun_br.add_flow(table=constants.PATCH_LV_TO_TUN,
                             dl_dst="00:00:00:00:00:00/01:00:00:00:00:00",
                             actions="resubmit(,%s)" % constants.UCAST_TO_TUN)
        # Broadcasts/multicasts go to table FLOOD_TO_TUN that handles flooding
        self.tun_br.add_flow(table=constants.PATCH_LV_TO_TUN,
                             dl_dst="01:00:00:00:00:00/01:00:00:00:00:00",
                             actions="resubmit(,%s)" % constants.FLOOD_TO_TUN)
        # Tables [tunnel_type]_TUN_TO_LV will set lvid depending on tun_id
        # for each tunnel type, and resubmit to table LEARN_FROM_TUN where
        # remote mac adresses will be learnt
        for tunnel_type in constants.TUNNEL_NETWORK_TYPES:
            self.tun_br.add_flow(table=constants.TUN_TABLE[tunnel_type],
                                 priority=0,
                                 actions="drop")
        # LEARN_FROM_TUN table will have a single flow using a learn action to
        # dynamically set-up flows in UCAST_TO_TUN corresponding to remote mac
        # adresses (assumes that lvid has already been set by a previous flow)
        learned_flow = ("table=%s,"
                        "priority=1,"
                        "hard_timeout=300,"
                        "NXM_OF_VLAN_TCI[0..11],"
                        "NXM_OF_ETH_DST[]=NXM_OF_ETH_SRC[],"
                        "load:0->NXM_OF_VLAN_TCI[],"
                        "load:NXM_NX_TUN_ID[]->NXM_NX_TUN_ID[],"
                        "output:NXM_OF_IN_PORT[]" %
                        constants.UCAST_TO_TUN)
        # Once remote mac adresses are learnt, packet is outputed to patch_int
        self.tun_br.add_flow(table=constants.LEARN_FROM_TUN,
                             priority=1,
                             actions="learn(%s),output:%s" %
                             (learned_flow, self.patch_int_ofport))
        # Egress unicast will be handled in table UCAST_TO_TUN, where remote
        # mac adresses will be learned. For now, just add a default flow that
        # will resubmit unknown unicasts to table FLOOD_TO_TUN to treat them
        # as broadcasts/multicasts
        self.tun_br.add_flow(table=constants.UCAST_TO_TUN,
                             priority=0,
                             actions="resubmit(,%s)" %
                             constants.FLOOD_TO_TUN)
        # FLOOD_TO_TUN will handle flooding in tunnels based on lvid,
        # for now, add a default drop action
        self.tun_br.add_flow(table=constants.FLOOD_TO_TUN,
                             priority=0,
                             actions="drop")

    def setup_physical_bridges(self, bridge_mappings):
        '''Setup the physical network bridges.

        Creates physical network bridges and links them to the
        integration bridge using veths.

        :param bridge_mappings: map physical network names to bridge names.
        '''
        self.phys_brs = {}
        self.int_ofports = {}
        self.phys_ofports = {}
        ip_wrapper = ip_lib.IPWrapper(self.root_helper)
        for physical_network, bridge in bridge_mappings.iteritems():
            LOG.info(_("Mapping physical network %(physical_network)s to "
                       "bridge %(bridge)s"),
                     {'physical_network': physical_network,
                      'bridge': bridge})
            # setup physical bridge
            if not ip_lib.device_exists(bridge, self.root_helper):
                LOG.error(_("Bridge %(bridge)s for physical network "
                            "%(physical_network)s does not exist. Agent "
                            "terminated!"),
                          {'physical_network': physical_network,
                           'bridge': bridge})
                sys.exit(1)
            br = ovs_lib.OVSBridge(bridge, self.root_helper)
            br.remove_all_flows()
            br.add_flow(priority=1, actions="normal")
            self.phys_brs[physical_network] = br

            # create veth to patch physical bridge with integration bridge
            int_veth_name = constants.VETH_INTEGRATION_PREFIX + bridge
            self.int_br.delete_port(int_veth_name)
            phys_veth_name = constants.VETH_PHYSICAL_PREFIX + bridge
            br.delete_port(phys_veth_name)
            if ip_lib.device_exists(int_veth_name, self.root_helper):
                ip_lib.IPDevice(int_veth_name, self.root_helper).link.delete()
                # Give udev a chance to process its rules here, to avoid
                # race conditions between commands launched by udev rules
                # and the subsequent call to ip_wrapper.add_veth
                utils.execute(['/sbin/udevadm', 'settle', '--timeout=10'])
            int_veth, phys_veth = ip_wrapper.add_veth(int_veth_name,
                                                      phys_veth_name)
            self.int_ofports[physical_network] = self.int_br.add_port(int_veth)
            self.phys_ofports[physical_network] = br.add_port(phys_veth)

            # block all untranslated traffic over veth between bridges
            self.int_br.add_flow(priority=2,
                                 in_port=self.int_ofports[physical_network],
                                 actions="drop")
            br.add_flow(priority=2,
                        in_port=self.phys_ofports[physical_network],
                        actions="drop")

            # enable veth to pass traffic
            int_veth.link.set_up()
            phys_veth.link.set_up()

            if self.veth_mtu:
                # set up mtu size for veth interfaces
                int_veth.link.set_mtu(self.veth_mtu)
                phys_veth.link.set_mtu(self.veth_mtu)

    def scan_ports(self, registered_ports, updated_ports=None):
        cur_ports = self.int_br.get_vif_port_set()
        self.int_br_device_count = len(cur_ports)
        port_info = {'current': cur_ports}
<<<<<<< HEAD
=======
        if updated_ports is None:
            updated_ports = set()
        updated_ports.update(self.check_changed_vlans(registered_ports))
>>>>>>> 501e498c
        if updated_ports:
            # Some updated ports might have been removed in the
            # meanwhile, and therefore should not be processed.
            # In this case the updated port won't be found among
            # current ports.
            updated_ports &= cur_ports
            if updated_ports:
                port_info['updated'] = updated_ports

        # FIXME(salv-orlando): It's not really necessary to return early
        # if nothing has changed.
        if cur_ports == registered_ports:
            # No added or removed ports to set, just return here
            return port_info

        port_info['added'] = cur_ports - registered_ports
        # Remove all the known ports not found on the integration bridge
        port_info['removed'] = registered_ports - cur_ports
        return port_info
<<<<<<< HEAD
=======

    def check_changed_vlans(self, registered_ports):
        """Return ports which have lost their vlan tag.

        The returned value is a set of port ids of the ports concerned by a
        vlan tag loss.
        """
        port_tags = self.int_br.get_port_tag_dict()
        changed_ports = set()
        for lvm in self.local_vlan_map.values():
            for port in registered_ports:
                if (
                    port in lvm.vif_ports
                    and lvm.vif_ports[port].port_name in port_tags
                    and port_tags[lvm.vif_ports[port].port_name] != lvm.vlan
                ):
                    LOG.info(
                        _("Port '%(port_name)s' has lost "
                            "its vlan tag '%(vlan_tag)d'!"),
                        {'port_name': lvm.vif_ports[port].port_name,
                         'vlan_tag': lvm.vlan}
                    )
                    changed_ports.add(port)
        return changed_ports
>>>>>>> 501e498c

    def update_ancillary_ports(self, registered_ports):
        ports = set()
        for bridge in self.ancillary_brs:
            ports |= bridge.get_vif_port_set()

        if ports == registered_ports:
            return
        added = ports - registered_ports
        removed = registered_ports - ports
        return {'current': ports,
                'added': added,
                'removed': removed}

    def treat_vif_port(self, vif_port, port_id, network_id, network_type,
                       physical_network, segmentation_id, admin_state_up):
        if vif_port:
            if admin_state_up:
                self.port_bound(vif_port, network_id, network_type,
                                physical_network, segmentation_id)
            else:
                self.port_dead(vif_port)
        else:
            LOG.debug(_("No VIF port for port %s defined on agent."), port_id)

    def setup_tunnel_port(self, port_name, remote_ip, tunnel_type):
        ofport = self.tun_br.add_tunnel_port(port_name,
                                             remote_ip,
                                             self.local_ip,
                                             tunnel_type,
                                             self.vxlan_udp_port)
        if ofport < 0:
            LOG.error(_("Failed to set-up %(type)s tunnel port to %(ip)s"),
                      {'type': tunnel_type, 'ip': remote_ip})
            return 0

        self.tun_br_ofports[tunnel_type][remote_ip] = ofport
        # Add flow in default table to resubmit to the right
        # tunelling table (lvid will be set in the latter)
        self.tun_br.add_flow(priority=1,
                             in_port=ofport,
                             actions="resubmit(,%s)" %
                             constants.TUN_TABLE[tunnel_type])

        ofports = ','.join(self.tun_br_ofports[tunnel_type].values())
        if ofports and not self.l2_pop:
            # Update flooding flows to include the new tunnel
            for network_id, vlan_mapping in self.local_vlan_map.iteritems():
                if vlan_mapping.network_type == tunnel_type:
                    self.tun_br.mod_flow(table=constants.FLOOD_TO_TUN,
                                         priority=1,
                                         dl_vlan=vlan_mapping.vlan,
                                         actions="strip_vlan,"
                                         "set_tunnel:%s,output:%s" %
                                         (vlan_mapping.segmentation_id,
                                          ofports))
        return ofport

    def cleanup_tunnel_port(self, tun_ofport, tunnel_type):
        # Check if this tunnel port is still used
        for lvm in self.local_vlan_map.values():
            if tun_ofport in lvm.tun_ofports:
                break
        # If not, remove it
        else:
            for remote_ip, ofport in self.tun_br_ofports[tunnel_type].items():
                if ofport == tun_ofport:
                    port_name = '%s-%s' % (tunnel_type, remote_ip)
                    self.tun_br.delete_port(port_name)
                    self.tun_br_ofports[tunnel_type].pop(remote_ip, None)

    def treat_devices_added_or_updated(self, devices):
<<<<<<< HEAD
        resync = False
        for device in devices:
            LOG.debug(_("Processing port:%s"), device)
            try:
                # TODO(salv-orlando): Provide bulk API for retrieving
                # details for all devices in one call
                details = self.plugin_rpc.get_device_details(self.context,
                                                             device,
                                                             self.agent_id)
=======
        skipped_devices = []
        devices_details_list = []
        for device in devices:
            try:
                # TODO(salv-orlando): Provide bulk API for retrieving
                # details for all devices in one call
                devices_details_list.append(
                    self.plugin_rpc.get_device_details(
                        self.context, device, self.agent_id))
>>>>>>> 501e498c
            except Exception as e:
                LOG.debug(_("Unable to get port details for "
                            "%(device)s: %(e)s"),
                          {'device': device, 'e': e})
                raise DeviceListRetrievalError(devices=devices, error=e)

        for details in devices_details_list:
            device = details['device']
            LOG.debug(_("Processing port %s"), device)
            port = self.int_br.get_vif_port_by_id(device)
            if not port:
                # The port disappeared and cannot be processed
                LOG.info(_("Port %s was not found on the integration bridge "
                           "and will therefore not be processed"), device)
                skipped_devices.append(device)
                continue

            if 'port_id' in details:
                LOG.info(_("Port %(device)s updated. Details: %(details)s"),
                         {'device': device, 'details': details})
                self.treat_vif_port(port, details['port_id'],
                                    details['network_id'],
                                    details['network_type'],
                                    details['physical_network'],
                                    details['segmentation_id'],
                                    details['admin_state_up'])
                # update plugin about port status
<<<<<<< HEAD
=======
                # FIXME(salv-orlando): Failures while updating device status
                # must be handled appropriately. Otherwise this might prevent
                # neutron server from sending network-vif-* events to the nova
                # API server, thus possibly preventing instance spawn.
>>>>>>> 501e498c
                if details.get('admin_state_up'):
                    LOG.debug(_("Setting status for %s to UP"), device)
                    self.plugin_rpc.update_device_up(
                        self.context, device, self.agent_id, cfg.CONF.host)
                else:
                    LOG.debug(_("Setting status for %s to DOWN"), device)
                    self.plugin_rpc.update_device_down(
                        self.context, device, self.agent_id, cfg.CONF.host)
            else:
                LOG.debug(_("Device %s not defined on plugin"), device)
                if (port and int(port.ofport) != -1):
                    self.port_dead(port)
        return skipped_devices

    def treat_ancillary_devices_added(self, devices):
        devices_details_list = []
        for device in devices:
            try:
                # TODO(salv-orlando): Provide bulk API for retrieving
                # details for all devices in one call
                devices_details_list.append(
                    self.plugin_rpc.get_device_details(
                        self.context, device, self.agent_id))
            except Exception as e:
                LOG.debug(_("Unable to get port details for "
                            "%(device)s: %(e)s"),
                          {'device': device, 'e': e})
                raise DeviceListRetrievalError(devices=devices, error=e)

        for details in devices_details_list:
            device = details['device']
            LOG.info(_("Ancillary Port %s added"), device)

            # update plugin about port status
            self.plugin_rpc.update_device_up(self.context,
                                             device,
                                             self.agent_id,
                                             cfg.CONF.host)

    def treat_devices_removed(self, devices):
        resync = False
        self.sg_agent.remove_devices_filter(devices)
        for device in devices:
            LOG.info(_("Attachment %s removed"), device)
            try:
                self.plugin_rpc.update_device_down(self.context,
                                                   device,
                                                   self.agent_id,
                                                   cfg.CONF.host)
            except Exception as e:
                LOG.debug(_("port_removed failed for %(device)s: %(e)s"),
                          {'device': device, 'e': e})
                resync = True
                continue
            self.port_unbound(device)
        return resync

    def treat_ancillary_devices_removed(self, devices):
        resync = False
        for device in devices:
            LOG.info(_("Attachment %s removed"), device)
            try:
                details = self.plugin_rpc.update_device_down(self.context,
                                                             device,
                                                             self.agent_id,
                                                             cfg.CONF.host)
            except Exception as e:
                LOG.debug(_("port_removed failed for %(device)s: %(e)s"),
                          {'device': device, 'e': e})
                resync = True
                continue
            if details['exists']:
                LOG.info(_("Port %s updated."), device)
                # Nothing to do regarding local networking
            else:
                LOG.debug(_("Device %s not defined on plugin"), device)
        return resync

    def process_network_ports(self, port_info):
        resync_a = False
        resync_b = False
        # TODO(salv-orlando): consider a solution for ensuring notifications
        # are processed exactly in the same order in which they were
        # received. This is tricky because there are two notification
        # sources: the neutron server, and the ovs db monitor process
        # If there is an exception while processing security groups ports
        # will not be wired anyway, and a resync will be triggered
        # TODO(salv-orlando): Optimize avoiding applying filters unnecessarily
        # (eg: when there are no IP address changes)
        self.sg_agent.setup_port_filters(port_info.get('added', set()),
                                         port_info.get('updated', set()))
        # VIF wiring needs to be performed always for 'new' devices.
        # For updated ports, re-wiring is not needed in most cases, but needs
        # to be performed anyway when the admin state of a device is changed.
        # TODO(salv-orlando): Optimize for avoiding unnecessary VIF
        # processing for updated ports whose admin state is left unchanged
        # A device might be both in the 'added' and 'updated'
        # list at the same time; avoid processing it twice.
        devices_added_updated = (port_info.get('added', set()) |
                                 port_info.get('updated', set()))
        if devices_added_updated:
<<<<<<< HEAD
            resync_a = self.treat_devices_added_or_updated(
                devices_added_updated)
=======
            start = time.time()
            try:
                skipped_devices = self.treat_devices_added_or_updated(
                    devices_added_updated)
                LOG.debug(_("process_network_ports - "
                            "treat_devices_added_or_updated completed. "
                            "Skipped %(num_skipped)d devices of "
                            "%(num_current)d devices currently available. "
                            "Time elapsed: %(elapsed).3f"),
                          {'num_skipped': len(skipped_devices),
                           'num_current': len(port_info['current']),
                           'elapsed': time.time() - start})
                # Update the list of current ports storing only those which
                # have been actually processed.
                port_info['current'] = (port_info['current'] -
                                        set(skipped_devices))
            except DeviceListRetrievalError:
                # Need to resync as there was an error with server
                # communication.
                LOG.exception(_("process_network_ports - "
                                "failure while retrieving port details "
                                "from server"))
                resync_a = True
>>>>>>> 501e498c
        if 'removed' in port_info:
            resync_b = self.treat_devices_removed(port_info['removed'])
        # If one of the above opertaions fails => resync with plugin
        return (resync_a | resync_b)

    def process_ancillary_network_ports(self, port_info):
        resync_a = False
        resync_b = False
        if 'added' in port_info:
            start = time.time()
            try:
                self.treat_ancillary_devices_added(port_info['added'])
                LOG.debug(_("process_ancillary_network_ports - "
                            "treat_ancillary_devices_added "
                            "completed in %(elapsed).3f"),
                          {'elapsed': time.time() - start})
            except DeviceListRetrievalError:
                # Need to resync as there was an error with server
                # communication.
                LOG.exception(_("process_ancillary_network_ports - "
                                "failure while retrieving "
                                "port details from server"))
                resync_a = True
        if 'removed' in port_info:
            resync_b = self.treat_ancillary_devices_removed(
                port_info['removed'])
        # If one of the above opertaions fails => resync with plugin
        return (resync_a | resync_b)

    def tunnel_sync(self):
        resync = False
        try:
            for tunnel_type in self.tunnel_types:
                details = self.plugin_rpc.tunnel_sync(self.context,
                                                      self.local_ip,
                                                      tunnel_type)
                if not self.l2_pop:
                    tunnels = details['tunnels']
                    for tunnel in tunnels:
                        if self.local_ip != tunnel['ip_address']:
                            tunnel_id = tunnel.get('id', tunnel['ip_address'])
                            tun_name = '%s-%s' % (tunnel_type, tunnel_id)
                            self.setup_tunnel_port(tun_name,
                                                   tunnel['ip_address'],
                                                   tunnel_type)
        except Exception as e:
            LOG.debug(_("Unable to sync tunnel IP %(local_ip)s: %(e)s"),
                      {'local_ip': self.local_ip, 'e': e})
            resync = True
        return resync

    def _agent_has_updates(self, polling_manager):
        return (polling_manager.is_polling_required or
                self.updated_ports or
                self.sg_agent.firewall_refresh_needed())

    def _port_info_has_changes(self, port_info):
        return (port_info.get('added') or
                port_info.get('removed') or
                port_info.get('updated'))

    def rpc_loop(self, polling_manager=None):
        if not polling_manager:
            polling_manager = polling.AlwaysPoll()

        sync = True
        ports = set()
        updated_ports_copy = set()
        ancillary_ports = set()
        tunnel_sync = True

        while True:
            start = time.time()
            if sync:
                LOG.info(_("Agent out of sync with plugin!"))
                ports.clear()
                ancillary_ports.clear()
                sync = False
                polling_manager.force_polling()

            # Notify the plugin of tunnel IP
            if self.enable_tunneling and tunnel_sync:
                LOG.info(_("Agent tunnel out of sync with plugin!"))
                try:
                    tunnel_sync = self.tunnel_sync()
                except Exception:
                    LOG.exception(_("Error while synchronizing tunnels"))
                    tunnel_sync = True
            if self._agent_has_updates(polling_manager):
                try:
                    # Save updated ports dict to perform rollback in
                    # case resync would be needed, and then clear
                    # self.updated_ports. As the greenthread should not yield
                    # between these two statements, this will be thread-safe
                    updated_ports_copy = self.updated_ports
                    self.updated_ports = set()
                    port_info = self.scan_ports(ports, updated_ports_copy)

                    # Secure and wire/unwire VIFs and update their status
                    # on Neutron server
                    if (self._port_info_has_changes(port_info) or
                        self.sg_agent.firewall_refresh_needed()):
                        LOG.debug(_("Starting to process devices in:%s"),
                                  port_info)
                        # If treat devices fails - must resync with plugin
                        sync = self.process_network_ports(port_info)
                        ports = port_info['current']

                    # Treat ancillary devices if they exist
                    if self.ancillary_brs:
                        port_info = self.update_ancillary_ports(
                            ancillary_ports)
                        if port_info:
                            rc = self.process_ancillary_network_ports(
                                port_info)
                            ancillary_ports = port_info['current']
                            sync = sync | rc

                    polling_manager.polling_completed()

                except Exception:
                    LOG.exception(_("Error while processing VIF ports"))
                    # Put the ports back in self.updated_port
                    self.updated_ports |= updated_ports_copy
                    sync = True

            # sleep till end of polling interval
            elapsed = (time.time() - start)
            if (elapsed < self.polling_interval):
                time.sleep(self.polling_interval - elapsed)
            else:
                LOG.debug(_("Loop iteration exceeded interval "
                            "(%(polling_interval)s vs. %(elapsed)s)!"),
                          {'polling_interval': self.polling_interval,
                           'elapsed': elapsed})

    def daemon_loop(self):
        with polling.get_polling_manager(
            self.minimize_polling,
            self.root_helper,
            self.ovsdb_monitor_respawn_interval) as pm:

            self.rpc_loop(polling_manager=pm)


def check_ovs_version(min_required_version, root_helper):
    LOG.debug(_("Checking OVS version for VXLAN support"))
    installed_klm_version = ovs_lib.get_installed_ovs_klm_version()
    installed_usr_version = ovs_lib.get_installed_ovs_usr_version(root_helper)
    # First check the userspace version
    if installed_usr_version:
        if dist_version.StrictVersion(
                installed_usr_version) < dist_version.StrictVersion(
                min_required_version):
            LOG.error(_('Failed userspace version check for Open '
                        'vSwitch with VXLAN support. To use '
                        'VXLAN tunnels with OVS, please ensure '
                        'the OVS version is %s '
                        'or newer!'), min_required_version)
            sys.exit(1)
        # Now check the kernel version
        if installed_klm_version:
            if dist_version.StrictVersion(
                    installed_klm_version) < dist_version.StrictVersion(
                    min_required_version):
                LOG.error(_('Failed kernel version check for Open '
                            'vSwitch with VXLAN support. To use '
                            'VXLAN tunnels with OVS, please ensure '
                            'the OVS version is %s or newer!'),
                          min_required_version)
                raise SystemExit(1)
        else:
            LOG.warning(_('Cannot determine kernel Open vSwitch version, '
                          'please ensure your Open vSwitch kernel module '
                          'is at least version %s to support VXLAN '
                          'tunnels.'), min_required_version)
    else:
        LOG.warning(_('Unable to determine Open vSwitch version. Please '
                      'ensure that its version is %s or newer to use VXLAN '
                      'tunnels with OVS.'), min_required_version)
        raise SystemExit(1)


def create_agent_config_map(config):
    """Create a map of agent config parameters.

    :param config: an instance of cfg.CONF
    :returns: a map of agent configuration parameters
    """
    try:
        bridge_mappings = q_utils.parse_mappings(config.OVS.bridge_mappings)
    except ValueError as e:
        raise ValueError(_("Parsing bridge_mappings failed: %s.") % e)

    kwargs = dict(
        integ_br=config.OVS.integration_bridge,
        tun_br=config.OVS.tunnel_bridge,
        local_ip=config.OVS.local_ip,
        bridge_mappings=bridge_mappings,
        root_helper=config.AGENT.root_helper,
        polling_interval=config.AGENT.polling_interval,
        minimize_polling=config.AGENT.minimize_polling,
        tunnel_types=config.AGENT.tunnel_types,
        veth_mtu=config.AGENT.veth_mtu,
        l2_population=config.AGENT.l2_population,
    )

    # If enable_tunneling is TRUE, set tunnel_type to default to GRE
    if config.OVS.enable_tunneling and not kwargs['tunnel_types']:
        kwargs['tunnel_types'] = [constants.TYPE_GRE]

    # Verify the tunnel_types specified are valid
    for tun in kwargs['tunnel_types']:
        if tun not in constants.TUNNEL_NETWORK_TYPES:
            msg = _('Invalid tunnel type specificed: %s'), tun
            raise ValueError(msg)
        if not kwargs['local_ip']:
            msg = _('Tunneling cannot be enabled without a valid local_ip.')
            raise ValueError(msg)

    return kwargs


def main():
    eventlet.monkey_patch()
    cfg.CONF.register_opts(ip_lib.OPTS)
    cfg.CONF(project='neutron')
    logging_config.setup_logging(cfg.CONF)
    legacy.modernize_quantum_config(cfg.CONF)

    try:
        agent_config = create_agent_config_map(cfg.CONF)
    except ValueError as e:
        LOG.error(_('%s Agent terminated!'), e)
        sys.exit(1)

    is_xen_compute_host = 'rootwrap-xen-dom0' in agent_config['root_helper']
    if is_xen_compute_host:
        # Force ip_lib to always use the root helper to ensure that ip
        # commands target xen dom0 rather than domU.
        cfg.CONF.set_default('ip_lib_force_root', True)

    plugin = OVSNeutronAgent(**agent_config)

    # Start everything.
    LOG.info(_("Agent initialized successfully, now running... "))
    plugin.daemon_loop()
    sys.exit(0)


if __name__ == "__main__":
    main()<|MERGE_RESOLUTION|>--- conflicted
+++ resolved
@@ -816,12 +816,9 @@
         cur_ports = self.int_br.get_vif_port_set()
         self.int_br_device_count = len(cur_ports)
         port_info = {'current': cur_ports}
-<<<<<<< HEAD
-=======
         if updated_ports is None:
             updated_ports = set()
         updated_ports.update(self.check_changed_vlans(registered_ports))
->>>>>>> 501e498c
         if updated_ports:
             # Some updated ports might have been removed in the
             # meanwhile, and therefore should not be processed.
@@ -841,8 +838,6 @@
         # Remove all the known ports not found on the integration bridge
         port_info['removed'] = registered_ports - cur_ports
         return port_info
-<<<<<<< HEAD
-=======
 
     def check_changed_vlans(self, registered_ports):
         """Return ports which have lost their vlan tag.
@@ -867,7 +862,6 @@
                     )
                     changed_ports.add(port)
         return changed_ports
->>>>>>> 501e498c
 
     def update_ancillary_ports(self, registered_ports):
         ports = set()
@@ -940,17 +934,6 @@
                     self.tun_br_ofports[tunnel_type].pop(remote_ip, None)
 
     def treat_devices_added_or_updated(self, devices):
-<<<<<<< HEAD
-        resync = False
-        for device in devices:
-            LOG.debug(_("Processing port:%s"), device)
-            try:
-                # TODO(salv-orlando): Provide bulk API for retrieving
-                # details for all devices in one call
-                details = self.plugin_rpc.get_device_details(self.context,
-                                                             device,
-                                                             self.agent_id)
-=======
         skipped_devices = []
         devices_details_list = []
         for device in devices:
@@ -960,7 +943,6 @@
                 devices_details_list.append(
                     self.plugin_rpc.get_device_details(
                         self.context, device, self.agent_id))
->>>>>>> 501e498c
             except Exception as e:
                 LOG.debug(_("Unable to get port details for "
                             "%(device)s: %(e)s"),
@@ -988,13 +970,10 @@
                                     details['segmentation_id'],
                                     details['admin_state_up'])
                 # update plugin about port status
-<<<<<<< HEAD
-=======
                 # FIXME(salv-orlando): Failures while updating device status
                 # must be handled appropriately. Otherwise this might prevent
                 # neutron server from sending network-vif-* events to the nova
                 # API server, thus possibly preventing instance spawn.
->>>>>>> 501e498c
                 if details.get('admin_state_up'):
                     LOG.debug(_("Setting status for %s to UP"), device)
                     self.plugin_rpc.update_device_up(
@@ -1096,10 +1075,6 @@
         devices_added_updated = (port_info.get('added', set()) |
                                  port_info.get('updated', set()))
         if devices_added_updated:
-<<<<<<< HEAD
-            resync_a = self.treat_devices_added_or_updated(
-                devices_added_updated)
-=======
             start = time.time()
             try:
                 skipped_devices = self.treat_devices_added_or_updated(
@@ -1123,7 +1098,6 @@
                                 "failure while retrieving port details "
                                 "from server"))
                 resync_a = True
->>>>>>> 501e498c
         if 'removed' in port_info:
             resync_b = self.treat_devices_removed(port_info['removed'])
         # If one of the above opertaions fails => resync with plugin
