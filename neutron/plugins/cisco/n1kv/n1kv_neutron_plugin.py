--- conflicted
+++ resolved
@@ -55,14 +55,9 @@
 LOG = logging.getLogger(__name__)
 
 
-<<<<<<< HEAD
-class N1kvRpcCallbacks(dhcp_rpc_base.DhcpRpcCallbackMixin):
+class N1kvRpcCallbacks(n_rpc.RpcCallback,
+                       dhcp_rpc_base.DhcpRpcCallbackMixin):
 #                       l3_rpc_base.L3RpcCallbackMixin):
-=======
-class N1kvRpcCallbacks(n_rpc.RpcCallback,
-                       dhcp_rpc_base.DhcpRpcCallbackMixin,
-                       l3_rpc_base.L3RpcCallbackMixin):
->>>>>>> 52e281c7
 
     """Class to handle agent RPC calls."""
 
@@ -120,27 +115,14 @@
 
     def _setup_rpc(self):
         # RPC support
-<<<<<<< HEAD
         self.service_topics = {svc_constants.CORE: topics.PLUGIN}
-        self.conn = rpc.create_connection(new=True)
-        self.dispatcher = N1kvRpcCallbacks().create_rpc_dispatcher()
-=======
-        self.service_topics = {svc_constants.CORE: topics.PLUGIN,
-                               svc_constants.L3_ROUTER_NAT: topics.L3PLUGIN}
         self.conn = n_rpc.create_connection(new=True)
         self.endpoints = [N1kvRpcCallbacks(), agents_db.AgentExtRpcCallback()]
->>>>>>> 52e281c7
         for svc_topic in self.service_topics.values():
             self.conn.create_consumer(svc_topic, self.endpoints, fanout=False)
         self.dhcp_agent_notifier = dhcp_rpc_agent_api.DhcpAgentNotifyAPI()
-<<<<<<< HEAD
         # Consume from all consumers in a thread
         self.conn.consume_in_thread()
-=======
-        self.l3_agent_notifier = l3_rpc_agent_api.L3AgentNotifyAPI()
-        # Consume from all consumers in threads
-        self.conn.consume_in_threads()
->>>>>>> 52e281c7
 
     def _setup_vsm(self):
         """
