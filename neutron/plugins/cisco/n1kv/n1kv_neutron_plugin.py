--- conflicted
+++ resolved
@@ -1224,12 +1224,6 @@
         if l3plugin and l3_port_check:
             l3plugin.prevent_l3_port_deletion(context, id)
         with context.session.begin(subtransactions=True):
-<<<<<<< HEAD
-            if l3plugin:
-                l3plugin.disassociate_floatingips(context, id)
-            self._send_delete_port_request(context, id)
-            return super(N1kvNeutronPluginV2, self).delete_port(context, id)
-=======
             port = self.get_port(context, id)
             vm_network = n1kv_db_v2.get_vm_network(context.session,
                                                    port[n1kv.PROFILE_ID],
@@ -1242,10 +1236,10 @@
                 n1kv_db_v2.delete_vm_network(context.session,
                                              port[n1kv.PROFILE_ID],
                                              port['network_id'])
-            self.disassociate_floatingips(context, id)
+            if l3plugin:
+                self.disassociate_floatingips(context, id)
             super(N1kvNeutronPluginV2, self).delete_port(context, id)
         self._send_delete_port_request(context, port, vm_network)
->>>>>>> 3a8d53f0
 
     def get_port(self, context, id, fields=None):
         """
@@ -1430,27 +1424,5 @@
                      update_network_profile(context,
                                             net_profile_id,
                                             network_profile))
-<<<<<<< HEAD
             self._send_update_network_profile_request(net_p)
-        return net_p
-=======
-        self._send_update_network_profile_request(net_p)
-        return net_p
-
-    def create_router(self, context, router):
-        """
-        Handle creation of router.
-
-        Schedule router to L3 agent as part of the create handling.
-        :param context: neutron api request context
-        :param router: router dictionary
-        :returns: router object
-        """
-        session = context.session
-        with session.begin(subtransactions=True):
-            rtr = (super(N1kvNeutronPluginV2, self).
-                   create_router(context, router))
-            LOG.debug(_("Scheduling router %s"), rtr['id'])
-            self.schedule_router(context, rtr['id'])
-        return rtr
->>>>>>> 3a8d53f0
+        return net_p