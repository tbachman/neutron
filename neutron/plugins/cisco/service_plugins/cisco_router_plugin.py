# Copyright 2015 Cisco Systems, Inc.  All rights reserved.
#
#    Licensed under the Apache License, Version 2.0 (the "License"); you may
#    not use this file except in compliance with the License. You may obtain
#    a copy of the License at
#
#         http://www.apache.org/licenses/LICENSE-2.0
#
#    Unless required by applicable law or agreed to in writing, software
#    distributed under the License is distributed on an "AS IS" BASIS, WITHOUT
#    WARRANTIES OR CONDITIONS OF ANY KIND, either express or implied. See the
#    License for the specific language governing permissions and limitations
#    under the License.

<<<<<<< HEAD
from oslo.config import cfg
from oslo.utils import importutils

from neutron.api.rpc.agentnotifiers import l3_rpc_agent_api
from neutron.api.rpc.handlers import l3_rpc
from neutron.common import constants as neutron_constants
from neutron.common import rpc as n_rpc
from neutron.common import topics
from neutron.db import common_db_mixin
#from neutron.db import l3_gwmode_db
from neutron import manager
import neutron.plugins
from neutron.plugins.cisco.common import cisco_constants
from neutron.plugins.cisco.db.l3 import ha_db
from neutron.plugins.cisco.db.l3 import l3_router_appliance_db
from neutron.plugins.cisco.db.l3 import routertype_db
from neutron.plugins.cisco.db.scheduler import (
    l3_routertype_aware_schedulers_db as router_sch_db)
from neutron.plugins.cisco.extensions import ha
from neutron.plugins.cisco.extensions import routerhostingdevice
from neutron.plugins.cisco.extensions import routertype
from neutron.plugins.cisco.extensions import routertypeawarescheduler
from neutron.plugins.cisco.l3.rpc import (l3_router_cfg_agent_rpc_cb as
                                          l3cfg_rpc)
from neutron.plugins.cisco.l3.rpc import l3_router_rpc_cfg_agent_api
from neutron.plugins.common import constants
=======
from networking_cisco.plugins.cisco.service_plugins import cisco_router_plugin

>>>>>>> 2d406067

class CiscoRouterPluginRpcCallbacks(
    cisco_router_plugin.CiscoRouterPluginRpcCallbacks):
    pass

<<<<<<< HEAD
class CiscoRouterPlugin(common_db_mixin.CommonDbMixin,
                        routertype_db.RoutertypeDbMixin,
                        l3_router_appliance_db.L3RouterApplianceDBMixin,
                        #l3_gwmode_db.L3_NAT_db_mixin,
                        router_sch_db.L3RouterTypeAwareSchedulerDbMixin,
                        ha_db.HA_db_mixin):

    """Implementation of Cisco L3 Router Service Plugin for Neutron.

    This class implements a L3 service plugin that provides
    router and floatingip resources and manages associated
    request/response.
    All DB functionality is implemented in class
    l3_router_appliance_db.L3RouterApplianceDBMixin.
    """
    supported_extension_aliases = [
        "router",  # "ext-gw-mode",
        "extraroute", "l3_agent_scheduler",
        routerhostingdevice.ROUTERHOSTINGDEVICE_ALIAS,
        routertype.ROUTERTYPE_ALIAS,
        routertypeawarescheduler.ROUTERTYPE_AWARE_SCHEDULER_ALIAS,
        ha.HA_ALIAS]

    def __init__(self):
        self.setup_rpc()
        basepath = neutron.plugins.__path__[0]
        ext_paths = [basepath + '/cisco/extensions']
        cp = cfg.CONF.api_extensions_path
        to_add = ""
        for ext_path in ext_paths:
            if cp.find(ext_path) == -1:
                to_add += ':' + ext_path
        if to_add != "":
            cfg.CONF.set_override('api_extensions_path', cp + to_add)
        self.router_scheduler = importutils.import_object(
            cfg.CONF.routing.router_type_aware_scheduler_driver)
        self.l3agent_scheduler = importutils.import_object(
            cfg.CONF.router_scheduler_driver)
        self._create_router_types_from_config()
        # for backlogging of non-scheduled routers
        self._setup_backlog_handling()

    def setup_rpc(self):
        # RPC support
        self.topic = topics.L3PLUGIN
        self.conn = n_rpc.create_connection(new=True)
        self.agent_notifiers[neutron_constants.AGENT_TYPE_L3] = (
            l3_rpc_agent_api.L3AgentNotifyAPI())
        self.agent_notifiers[cisco_constants.AGENT_TYPE_L3_CFG] = (
            l3_router_rpc_cfg_agent_api.L3RouterCfgAgentNotifyAPI(self))
        self.endpoints = [l3_rpc.L3RpcCallback(),
                          l3cfg_rpc.L3RouterCfgRpcCallback(self)]
        self.conn.create_consumer(self.topic, self.endpoints,
                                  fanout=False)
        # Consume from all consumers in threads
        self.conn.consume_in_threads()

    def get_plugin_type(self):
        return constants.L3_ROUTER_NAT

    def get_plugin_description(self):
        return ("Cisco Router Service Plugin for basic L3 forwarding"
                " between (L2) Neutron networks and access to external"
                " networks via a NAT gateway.")

    @property
    def _core_plugin(self):
        try:
            return self._plugin
        except AttributeError:
            self._plugin = manager.NeutronManager.get_plugin()
            return self._plugin
=======

class CiscoRouterPlugin(cisco_router_plugin.CiscoRouterPlugin):
    pass
>>>>>>> 2d406067
<|MERGE_RESOLUTION|>--- conflicted
+++ resolved
@@ -12,7 +12,6 @@
 #    License for the specific language governing permissions and limitations
 #    under the License.
 
-<<<<<<< HEAD
 from oslo.config import cfg
 from oslo.utils import importutils
 
@@ -39,16 +38,8 @@
                                           l3cfg_rpc)
 from neutron.plugins.cisco.l3.rpc import l3_router_rpc_cfg_agent_api
 from neutron.plugins.common import constants
-=======
-from networking_cisco.plugins.cisco.service_plugins import cisco_router_plugin
 
->>>>>>> 2d406067
 
-class CiscoRouterPluginRpcCallbacks(
-    cisco_router_plugin.CiscoRouterPluginRpcCallbacks):
-    pass
-
-<<<<<<< HEAD
 class CiscoRouterPlugin(common_db_mixin.CommonDbMixin,
                         routertype_db.RoutertypeDbMixin,
                         l3_router_appliance_db.L3RouterApplianceDBMixin,
@@ -120,9 +111,4 @@
             return self._plugin
         except AttributeError:
             self._plugin = manager.NeutronManager.get_plugin()
-            return self._plugin
-=======
-
-class CiscoRouterPlugin(cisco_router_plugin.CiscoRouterPlugin):
-    pass
->>>>>>> 2d406067
+            return self._plugin