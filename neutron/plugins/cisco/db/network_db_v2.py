# vim: tabstop=4 shiftwidth=4 softtabstop=4
#
# Copyright 2012, Cisco Systems, Inc.
#
#    Licensed under the Apache License, Version 2.0 (the "License"); you may
#    not use this file except in compliance with the License. You may obtain
#    a copy of the License at
#
#         http://www.apache.org/licenses/LICENSE-2.0
#
#    Unless required by applicable law or agreed to in writing, software
#    distributed under the License is distributed on an "AS IS" BASIS, WITHOUT
#    WARRANTIES OR CONDITIONS OF ANY KIND, either express or implied. See the
#    License for the specific language governing permissions and limitations
#    under the License.
#
# @author: Rohit Agarwalla, Cisco Systems, Inc.

from sqlalchemy.orm import exc

from neutron.db import api as db
from neutron.openstack.common import log as logging
from neutron.plugins.cisco.common import cisco_exceptions as c_exc
from neutron.plugins.cisco.common import config
from neutron.plugins.cisco.db import network_models_v2
from neutron.plugins.openvswitch import ovs_models_v2


LOG = logging.getLogger(__name__)


def create_vlanids():
    """Prepopulates the vlan_bindings table."""
    LOG.debug(_("create_vlanids() called"))
    session = db.get_session()
    try:
        vlanid = session.query(network_models_v2.VlanID).one()
    except exc.MultipleResultsFound:
        pass
    except exc.NoResultFound:
        start = int(config.CISCO.vlan_start)
        end = int(config.CISCO.vlan_end)
        while start <= end:
            vlanid = network_models_v2.VlanID(start)
            session.add(vlanid)
            start += 1
        session.flush()
    return


def get_all_vlanids():
    """Gets all the vlanids."""
    LOG.debug(_("get_all_vlanids() called"))
    session = db.get_session()
    return session.query(network_models_v2.VlanID).all()


def is_vlanid_used(vlan_id):
    """Checks if a vlanid is in use."""
    LOG.debug(_("is_vlanid_used() called"))
    session = db.get_session()
    try:
        vlanid = (session.query(network_models_v2.VlanID).
                  filter_by(vlan_id=vlan_id).one())
        return vlanid["vlan_used"]
    except exc.NoResultFound:
        raise c_exc.VlanIDNotFound(vlan_id=vlan_id)


def release_vlanid(vlan_id):
    """Sets the vlanid state to be unused."""
    LOG.debug(_("release_vlanid() called"))
    session = db.get_session()
    try:
        vlanid = (session.query(network_models_v2.VlanID).
                  filter_by(vlan_id=vlan_id).one())
        vlanid["vlan_used"] = False
        session.merge(vlanid)
        session.flush()
        return vlanid["vlan_used"]
    except exc.NoResultFound:
        raise c_exc.VlanIDNotFound(vlan_id=vlan_id)


def delete_vlanid(vlan_id):
    """Deletes a vlanid entry from db."""
    LOG.debug(_("delete_vlanid() called"))
    session = db.get_session()
    try:
        vlanid = (session.query(network_models_v2.VlanID).
                  filter_by(vlan_id=vlan_id).one())
        session.delete(vlanid)
        session.flush()
        return vlanid
    except exc.NoResultFound:
        pass


def reserve_vlanid():
    """Reserves the first unused vlanid."""
    LOG.debug(_("reserve_vlanid() called"))
    session = db.get_session()
    try:
        rvlan = (session.query(network_models_v2.VlanID).
                 filter_by(vlan_used=False).first())
        if not rvlan:
            raise exc.NoResultFound
        rvlanid = (session.query(network_models_v2.VlanID).
                   filter_by(vlan_id=rvlan["vlan_id"]).one())
        rvlanid["vlan_used"] = True
        session.merge(rvlanid)
        session.flush()
        return rvlan["vlan_id"]
    except exc.NoResultFound:
        raise c_exc.VlanIDNotAvailable()


def get_all_vlanids_used():
    """Gets all the vlanids used."""
    LOG.debug(_("get_all_vlanids() called"))
    session = db.get_session()
    return (session.query(network_models_v2.VlanID).
            filter_by(vlan_used=True).all())


def get_all_qoss(tenant_id):
    """Lists all the qos to tenant associations."""
    LOG.debug(_("get_all_qoss() called"))
    session = db.get_session()
    return (session.query(network_models_v2.QoS).
            filter_by(tenant_id=tenant_id).all())


def get_qos(tenant_id, qos_id):
    """Lists the qos given a tenant_id and qos_id."""
    LOG.debug(_("get_qos() called"))
    session = db.get_session()
    try:
        return (session.query(network_models_v2.QoS).
                filter_by(tenant_id=tenant_id).
                filter_by(qos_id=qos_id).one())
    except exc.NoResultFound:
        raise c_exc.QosNotFound(qos_id=qos_id,
                                tenant_id=tenant_id)


def add_qos(tenant_id, qos_name, qos_desc):
    """Adds a qos to tenant association."""
    LOG.debug(_("add_qos() called"))
    session = db.get_session()
    try:
        qos = (session.query(network_models_v2.QoS).
               filter_by(tenant_id=tenant_id).
               filter_by(qos_name=qos_name).one())
        raise c_exc.QosNameAlreadyExists(qos_name=qos_name,
                                         tenant_id=tenant_id)
    except exc.NoResultFound:
        qos = network_models_v2.QoS(tenant_id, qos_name, qos_desc)
        session.add(qos)
        session.flush()
        return qos


def remove_qos(tenant_id, qos_id):
    """Removes a qos to tenant association."""
    session = db.get_session()
    try:
        qos = (session.query(network_models_v2.QoS).
               filter_by(tenant_id=tenant_id).
               filter_by(qos_id=qos_id).one())
        session.delete(qos)
        session.flush()
        return qos
    except exc.NoResultFound:
        pass


def update_qos(tenant_id, qos_id, new_qos_name=None):
    """Updates a qos to tenant association."""
    session = db.get_session()
    try:
        qos = (session.query(network_models_v2.QoS).
               filter_by(tenant_id=tenant_id).
               filter_by(qos_id=qos_id).one())
        if new_qos_name:
            qos["qos_name"] = new_qos_name
        session.merge(qos)
        session.flush()
        return qos
    except exc.NoResultFound:
        raise c_exc.QosNotFound(qos_id=qos_id,
                                tenant_id=tenant_id)


def get_all_credentials():
    """Lists all the creds for a tenant."""
    session = db.get_session()
    return (session.query(network_models_v2.Credential).all())


def get_credential(credential_id):
    """Lists the creds for given a cred_id."""
    session = db.get_session()
    try:
        return (session.query(network_models_v2.Credential).
                filter_by(credential_id=credential_id).one())
    except exc.NoResultFound:
        raise c_exc.CredentialNotFound(credential_id=credential_id)


def get_credential_name(credential_name):
    """Lists the creds for given a cred_name."""
    session = db.get_session()
    try:
        return (session.query(network_models_v2.Credential).
                filter_by(credential_name=credential_name).one())
    except exc.NoResultFound:
        raise c_exc.CredentialNameNotFound(credential_name=credential_name)


def add_credential(credential_name, user_name, password, type):
    """Create a credential."""
    session = db.get_session()
    try:
        cred = (session.query(network_models_v2.Credential).
                filter_by(credential_name=credential_name).one())
        raise c_exc.CredentialAlreadyExists(credential_name=credential_name)
    except exc.NoResultFound:
        cred = network_models_v2.Credential(credential_name,
                                            user_name, password, type)
        session.add(cred)
        session.flush()
        return cred


def remove_credential(credential_id):
    """Removes a credential."""
    session = db.get_session()
    try:
        cred = (session.query(network_models_v2.Credential).
                filter_by(credential_id=credential_id).one())
        session.delete(cred)
        session.flush()
        return cred
    except exc.NoResultFound:
        pass


def update_credential(credential_id,
                      new_user_name=None, new_password=None):
    """Updates a credential for a tenant."""
    session = db.get_session()
    try:
        cred = (session.query(network_models_v2.Credential).
                filter_by(credential_id=credential_id).one())
        if new_user_name:
            cred["user_name"] = new_user_name
        if new_password:
            cred["password"] = new_password
        session.merge(cred)
        session.flush()
        return cred
    except exc.NoResultFound:
        raise c_exc.CredentialNotFound(credential_id=credential_id)


def get_all_n1kv_credentials():
    session = db.get_session()
    return (session.query(network_models_v2.Credential).
            filter_by(type='n1kv').all())


def get_ovs_vlans():
    session = db.get_session()
    bindings = (session.query(ovs_models_v2.VlanAllocation.vlan_id).
                filter_by(allocated=True))
    return [binding.vlan_id for binding in bindings]


class Credential_db_mixin(object):

<<<<<<< HEAD
    """
    Mixin class for Cisco Credentials as a resource.
    """
=======
    """Mixin class for Cisco Credentials as a resource."""
>>>>>>> 657dfbef

    def _make_credential_dict(self, credential, fields=None):
        res = {'credential_id': credential['credential_id'],
               'credential_name': credential['credential_name'],
               'user_name': credential['user_name'],
               'password': credential['password'],
               'type': credential['type']}
        return self._fields(res, fields)

    def create_credential(self, context, credential):
<<<<<<< HEAD
        """
        Create a credential
        """
=======
        """Create a credential."""
>>>>>>> 657dfbef
        c = credential['credential']
        cred = add_credential(c['credential_name'],
                              c['user_name'],
                              c['password'],
                              c['type'])
        return self._make_credential_dict(cred)

    def get_credentials(self, context, filters=None, fields=None):
<<<<<<< HEAD
        """
        Retrieve a list of credentials
        """
=======
        """Retrieve a list of credentials."""
>>>>>>> 657dfbef
        return self._get_collection(context,
                                    network_models_v2.Credential,
                                    self._make_credential_dict,
                                    filters=filters,
                                    fields=fields)

    def get_credential(self, context, id, fields=None):
<<<<<<< HEAD
        """
        Retireve the requested credential based on its id
        """
=======
        """Retireve the requested credential based on its id."""
>>>>>>> 657dfbef
        credential = get_credential(id)
        return self._make_credential_dict(credential, fields)

    def update_credential(self, context, id, credential):
<<<<<<< HEAD
        """
        Update a credential based on its id
        """
=======
        """Update a credential based on its id."""
>>>>>>> 657dfbef
        c = credential['credential']
        cred = update_credential(id,
                                 c['credential_name'],
                                 c['user_name'],
                                 c['password'])
        return self._make_credential_dict(cred)

    def delete_credential(self, context, id):
<<<<<<< HEAD
        """
        Delete a credential based on its id
        """
=======
        """Delete a credential based on its id."""
>>>>>>> 657dfbef
        return remove_credential(id)<|MERGE_RESOLUTION|>--- conflicted
+++ resolved
@@ -279,13 +279,7 @@
 
 class Credential_db_mixin(object):
 
-<<<<<<< HEAD
-    """
-    Mixin class for Cisco Credentials as a resource.
-    """
-=======
     """Mixin class for Cisco Credentials as a resource."""
->>>>>>> 657dfbef
 
     def _make_credential_dict(self, credential, fields=None):
         res = {'credential_id': credential['credential_id'],
@@ -296,13 +290,7 @@
         return self._fields(res, fields)
 
     def create_credential(self, context, credential):
-<<<<<<< HEAD
-        """
-        Create a credential
-        """
-=======
         """Create a credential."""
->>>>>>> 657dfbef
         c = credential['credential']
         cred = add_credential(c['credential_name'],
                               c['user_name'],
@@ -311,13 +299,7 @@
         return self._make_credential_dict(cred)
 
     def get_credentials(self, context, filters=None, fields=None):
-<<<<<<< HEAD
-        """
-        Retrieve a list of credentials
-        """
-=======
         """Retrieve a list of credentials."""
->>>>>>> 657dfbef
         return self._get_collection(context,
                                     network_models_v2.Credential,
                                     self._make_credential_dict,
@@ -325,24 +307,12 @@
                                     fields=fields)
 
     def get_credential(self, context, id, fields=None):
-<<<<<<< HEAD
-        """
-        Retireve the requested credential based on its id
-        """
-=======
         """Retireve the requested credential based on its id."""
->>>>>>> 657dfbef
         credential = get_credential(id)
         return self._make_credential_dict(credential, fields)
 
     def update_credential(self, context, id, credential):
-<<<<<<< HEAD
-        """
-        Update a credential based on its id
-        """
-=======
         """Update a credential based on its id."""
->>>>>>> 657dfbef
         c = credential['credential']
         cred = update_credential(id,
                                  c['credential_name'],
@@ -351,11 +321,5 @@
         return self._make_credential_dict(cred)
 
     def delete_credential(self, context, id):
-<<<<<<< HEAD
-        """
-        Delete a credential based on its id
-        """
-=======
         """Delete a credential based on its id."""
->>>>>>> 657dfbef
         return remove_credential(id)