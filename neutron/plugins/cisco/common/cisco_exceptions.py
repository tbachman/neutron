# vim: tabstop=4 shiftwidth=4 softtabstop=4
#
# Copyright 2011 Cisco Systems, Inc.  All rights reserved.
#
#    Licensed under the Apache License, Version 2.0 (the "License"); you may
#    not use this file except in compliance with the License. You may obtain
#    a copy of the License at
#
#         http://www.apache.org/licenses/LICENSE-2.0
#
#    Unless required by applicable law or agreed to in writing, software
#    distributed under the License is distributed on an "AS IS" BASIS, WITHOUT
#    WARRANTIES OR CONDITIONS OF ANY KIND, either express or implied. See the
#    License for the specific language governing permissions and limitations
#    under the License.
#
# @author: Sumit Naiksatam, Cisco Systems, Inc.
# @author: Rohit Agarwalla, Cisco Systems, Inc.

"""Exceptions used by the Cisco plugin."""

from neutron.common import exceptions


class NetworkSegmentIDNotFound(exceptions.NeutronException):
    """Segmentation ID for network is not found."""
    message = _("Segmentation ID for network %(net_id)s is not found.")


class NoMoreNics(exceptions.NeutronException):
    """No more dynamic NICs are available in the system."""
    message = _("Unable to complete operation. No more dynamic NICs are "
                "available in the system.")


class NetworkVlanBindingAlreadyExists(exceptions.NeutronException):
    """Binding cannot be created, since it already exists."""
    message = _("NetworkVlanBinding for %(vlan_id)s and network "
                "%(network_id)s already exists.")


class VlanIDNotFound(exceptions.NeutronException):
    """VLAN ID cannot be found."""
    message = _("Vlan ID %(vlan_id)s not found.")


class VlanIDNotAvailable(exceptions.NeutronException):
    """No VLAN ID available."""
    message = _("No Vlan ID available.")


class VlanIDOutsidePool(exceptions.NeutronException):
    """VLAN ID cannot be allocated, since it is outside the configured pool."""
    message = _("Unable to complete operation. VLAN ID exists outside of the "
                "configured network segment range.")


class QosNotFound(exceptions.NeutronException):
    """QoS level with this ID cannot be found."""
    message = _("QoS level %(qos_id)s could not be found "
                "for tenant %(tenant_id)s.")


class QosNameAlreadyExists(exceptions.NeutronException):
    """QoS Name already exists."""
    message = _("QoS level with name %(qos_name)s already exists "
                "for tenant %(tenant_id)s.")


class CredentialNotFound(exceptions.NeutronException):
    """Credential with this ID cannot be found."""
<<<<<<< HEAD
    message = _("Credential %(credential_id)s could not be found")
=======
    message = _("Credential %(credential_id)s could not be found.")
>>>>>>> 657dfbef


class CredentialNameNotFound(exceptions.NeutronException):
    """Credential Name could not be found."""
<<<<<<< HEAD
    message = _("Credential %(credential_name)s could not be found")
=======
    message = _("Credential %(credential_name)s could not be found.")
>>>>>>> 657dfbef


class CredentialAlreadyExists(exceptions.NeutronException):
    """Credential ID already exists."""
<<<<<<< HEAD
    message = _("Credential %(credential_id)s already exists")
=======
    message = _("Credential %(credential_id)s already exists.")
>>>>>>> 657dfbef


class NexusComputeHostNotConfigured(exceptions.NeutronException):
    """Connection to compute host is not configured."""
    message = _("Connection to %(host)s is not configured.")


class NexusConnectFailed(exceptions.NeutronException):
    """Failed to connect to Nexus switch."""
    message = _("Unable to connect to Nexus %(nexus_host)s. Reason: %(exc)s.")


class NexusConfigFailed(exceptions.NeutronException):
    """Failed to configure Nexus switch."""
    message = _("Failed to configure Nexus: %(config)s. Reason: %(exc)s.")


class NexusPortBindingNotFound(exceptions.NeutronException):
    """NexusPort Binding is not present."""
    message = _("Nexus Port Binding (%(filters)s) is not present.")

    def __init__(self, **kwargs):
        filters = ','.join('%s=%s' % i for i in kwargs.items())
        super(NexusPortBindingNotFound, self).__init__(filters=filters)


class NoNexusSviSwitch(exceptions.NeutronException):
    """No usable nexus switch found."""
    message = _("No usable Nexus switch found to create SVI interface.")


class PortVnicBindingAlreadyExists(exceptions.NeutronException):
    """PortVnic Binding already exists."""
    message = _("PortVnic Binding %(port_id)s already exists.")


class PortVnicNotFound(exceptions.NeutronException):
    """PortVnic Binding is not present."""
    message = _("PortVnic Binding %(port_id)s is not present.")


class SubnetNotSpecified(exceptions.NeutronException):
    """Subnet id not specified."""
    message = _("No subnet_id specified for router gateway.")


class SubnetInterfacePresent(exceptions.NeutronException):
    """Subnet SVI interface already exists."""
    message = _("Subnet %(subnet_id)s has an interface on %(router_id)s.")


class PortIdForNexusSvi(exceptions.NeutronException):
        """Port Id specified for Nexus SVI."""
<<<<<<< HEAD
        message = _('Nexus hardware router gateway only uses Subnet Ids')
=======
        message = _('Nexus hardware router gateway only uses Subnet Ids.')
>>>>>>> 657dfbef


class InvalidDetach(exceptions.NeutronException):
    message = _("Unable to unplug the attachment %(att_id)s from port "
                "%(port_id)s for network %(net_id)s. The attachment "
                "%(att_id)s does not exist.")


class PolicyProfileAlreadyExists(exceptions.NeutronException):
    """Policy Profile cannot be created since it already exists."""
    message = _("Policy Profile %(profile_id)s "
                "already exists.")


class PolicyProfileIdNotFound(exceptions.NeutronException):
    """Policy Profile with the given UUID cannot be found."""
<<<<<<< HEAD
    message = _("Policy Profile %(profile_id)s could not be found")
=======
    message = _("Policy Profile %(profile_id)s could not be found.")
>>>>>>> 657dfbef


class NetworkProfileAlreadyExists(exceptions.NeutronException):
    """Network Profile cannot be created since it already exists."""
    message = _("Network Profile %(profile_id)s "
                "already exists.")


class NetworkProfileIdNotFound(exceptions.NeutronException):
    """Network Profile with the given UUID cannot be found."""
<<<<<<< HEAD
    message = _("Network Profile %(profile_id)s could not be found")
=======
    message = _("Network Profile %(profile_id)s could not be found.")
>>>>>>> 657dfbef


class VMNetworkNotFound(exceptions.NeutronException):
    """VM Network with the given name cannot be found."""
<<<<<<< HEAD
    message = _("VM Network %(name)s could not be found")
=======
    message = _("VM Network %(name)s could not be found.")
>>>>>>> 657dfbef


class VxlanIdInUse(exceptions.NeutronException):
    """VXLAN ID is in use."""
    message = _("Unable to create the network. "
                "The VXLAN ID %(vxlan_id)s is in use.")


class VSMConnectionFailed(exceptions.NeutronException):
    """Connection to VSM failed."""
<<<<<<< HEAD
    message = _("Connection to VSM failed: %(reason)s")
=======
    message = _("Connection to VSM failed: %(reason)s.")
>>>>>>> 657dfbef


class VSMError(exceptions.NeutronException):
    """Error has occured on the VSM."""
<<<<<<< HEAD
    message = _("Internal VSM Error: %(reason)s")
=======
    message = _("Internal VSM Error: %(reason)s.")
>>>>>>> 657dfbef


class N1kvNetworkBindingNotFound(exceptions.NeutronException):
    """Network Binding for network cannot be found."""
    message = _("Network Binding for network %(network_id)s could "
                "not be found.")


class N1kvPortBindingNotFound(exceptions.NeutronException):
    """Port Binding for port cannot be found."""
    message = _("Port Binding for port %(port_id)s could "
                "not be found.")<|MERGE_RESOLUTION|>--- conflicted
+++ resolved
@@ -69,29 +69,17 @@
 
 class CredentialNotFound(exceptions.NeutronException):
     """Credential with this ID cannot be found."""
-<<<<<<< HEAD
-    message = _("Credential %(credential_id)s could not be found")
-=======
     message = _("Credential %(credential_id)s could not be found.")
->>>>>>> 657dfbef
 
 
 class CredentialNameNotFound(exceptions.NeutronException):
     """Credential Name could not be found."""
-<<<<<<< HEAD
-    message = _("Credential %(credential_name)s could not be found")
-=======
     message = _("Credential %(credential_name)s could not be found.")
->>>>>>> 657dfbef
 
 
 class CredentialAlreadyExists(exceptions.NeutronException):
     """Credential ID already exists."""
-<<<<<<< HEAD
-    message = _("Credential %(credential_id)s already exists")
-=======
     message = _("Credential %(credential_id)s already exists.")
->>>>>>> 657dfbef
 
 
 class NexusComputeHostNotConfigured(exceptions.NeutronException):
@@ -144,12 +132,8 @@
 
 
 class PortIdForNexusSvi(exceptions.NeutronException):
-        """Port Id specified for Nexus SVI."""
-<<<<<<< HEAD
-        message = _('Nexus hardware router gateway only uses Subnet Ids')
-=======
-        message = _('Nexus hardware router gateway only uses Subnet Ids.')
->>>>>>> 657dfbef
+    """Port Id specified for Nexus SVI."""
+    message = _('Nexus hardware router gateway only uses Subnet Ids.')
 
 
 class InvalidDetach(exceptions.NeutronException):
@@ -166,11 +150,7 @@
 
 class PolicyProfileIdNotFound(exceptions.NeutronException):
     """Policy Profile with the given UUID cannot be found."""
-<<<<<<< HEAD
-    message = _("Policy Profile %(profile_id)s could not be found")
-=======
     message = _("Policy Profile %(profile_id)s could not be found.")
->>>>>>> 657dfbef
 
 
 class NetworkProfileAlreadyExists(exceptions.NeutronException):
@@ -181,20 +161,12 @@
 
 class NetworkProfileIdNotFound(exceptions.NeutronException):
     """Network Profile with the given UUID cannot be found."""
-<<<<<<< HEAD
-    message = _("Network Profile %(profile_id)s could not be found")
-=======
     message = _("Network Profile %(profile_id)s could not be found.")
->>>>>>> 657dfbef
 
 
 class VMNetworkNotFound(exceptions.NeutronException):
     """VM Network with the given name cannot be found."""
-<<<<<<< HEAD
-    message = _("VM Network %(name)s could not be found")
-=======
     message = _("VM Network %(name)s could not be found.")
->>>>>>> 657dfbef
 
 
 class VxlanIdInUse(exceptions.NeutronException):
@@ -205,20 +177,12 @@
 
 class VSMConnectionFailed(exceptions.NeutronException):
     """Connection to VSM failed."""
-<<<<<<< HEAD
-    message = _("Connection to VSM failed: %(reason)s")
-=======
     message = _("Connection to VSM failed: %(reason)s.")
->>>>>>> 657dfbef
 
 
 class VSMError(exceptions.NeutronException):
     """Error has occured on the VSM."""
-<<<<<<< HEAD
-    message = _("Internal VSM Error: %(reason)s")
-=======
     message = _("Internal VSM Error: %(reason)s.")
->>>>>>> 657dfbef
 
 
 class N1kvNetworkBindingNotFound(exceptions.NeutronException):
