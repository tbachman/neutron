--- conflicted
+++ resolved
@@ -102,7 +102,11 @@
 
 UUID_LENGTH = 36
 
-<<<<<<< HEAD
+# Nexus vlan and vxlan segment range
+NEXUS_VLAN_RESERVED_MIN = 3968
+NEXUS_VLAN_RESERVED_MAX = 4047
+NEXUS_VXLAN_MIN = 4096
+NEXUS_VXLAN_MAX = 16000000
 
 # Type and topic for Cisco cfg agent
 # ==================================
@@ -148,11 +152,4 @@
 # Deployed and configured
 ROUTER_ACTIVE = "ACTIVE"
 # Deletion in progress (by cfg agent)
-ROUTER_PENDING_DELETE = "PENDING_DELETE"
-=======
-# Nexus vlan and vxlan segment range
-NEXUS_VLAN_RESERVED_MIN = 3968
-NEXUS_VLAN_RESERVED_MAX = 4047
-NEXUS_VXLAN_MIN = 4096
-NEXUS_VXLAN_MAX = 16000000
->>>>>>> 52e281c7
+ROUTER_PENDING_DELETE = "PENDING_DELETE"