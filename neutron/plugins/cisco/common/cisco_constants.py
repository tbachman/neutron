# vim: tabstop=4 shiftwidth=4 softtabstop=4
#
# Copyright 2011 Cisco Systems, Inc.  All rights reserved.
#
#    Licensed under the Apache License, Version 2.0 (the "License"); you may
#    not use this file except in compliance with the License. You may obtain
#    a copy of the License at
#
#         http://www.apache.org/licenses/LICENSE-2.0
#
#    Unless required by applicable law or agreed to in writing, software
#    distributed under the License is distributed on an "AS IS" BASIS, WITHOUT
#    WARRANTIES OR CONDITIONS OF ANY KIND, either express or implied. See the
#    License for the specific language governing permissions and limitations
#    under the License.
#
# @author: Sumit Naiksatam, Cisco Systems, Inc.


# Attachment attributes
INSTANCE_ID = 'instance_id'
TENANT_ID = 'tenant_id'
TENANT_NAME = 'tenant_name'
HOST_NAME = 'host_name'

# Network attributes
NET_ID = 'id'
NET_NAME = 'name'
NET_VLAN_ID = 'vlan_id'
NET_VLAN_NAME = 'vlan_name'
NET_PORTS = 'ports'

CREDENTIAL_ID = 'credential_id'
CREDENTIAL_NAME = 'credential_name'
CREDENTIAL_USERNAME = 'user_name'
CREDENTIAL_PASSWORD = 'password'
CREDENTIAL_TYPE = 'type'
MASKED_PASSWORD = '********'

USERNAME = 'username'
PASSWORD = 'password'

LOGGER_COMPONENT_NAME = "cisco_plugin"

NEXUS_PLUGIN = 'nexus_plugin'
VSWITCH_PLUGIN = 'vswitch_plugin'

DEVICE_IP = 'device_ip'

NETWORK_ADMIN = 'network_admin'

NETWORK = 'network'
PORT = 'port'
BASE_PLUGIN_REF = 'base_plugin_ref'
CONTEXT = 'context'
SUBNET = 'subnet'

#### N1Kv CONSTANTS
# Special vlan_id value in n1kv_vlan_allocations table indicating flat network
FLAT_VLAN_ID = -1

# Topic for tunnel notifications between the plugin and agent
TUNNEL = 'tunnel'

# Maximum VXLAN range configurable for one network profile.
MAX_VXLAN_RANGE = 1000000

# Values for network_type
NETWORK_TYPE_FLAT = 'flat'
NETWORK_TYPE_VLAN = 'vlan'
NETWORK_TYPE_VXLAN = 'vxlan'
NETWORK_TYPE_LOCAL = 'local'
NETWORK_TYPE_NONE = 'none'
NETWORK_TYPE_TRUNK = 'trunk'
NETWORK_TYPE_MULTI_SEGMENT = 'multi-segment'

# Values for network sub_type
NETWORK_TYPE_OVERLAY = 'overlay'
NETWORK_SUBTYPE_NATIVE_VXLAN = 'native_vxlan'
NETWORK_SUBTYPE_TRUNK_VLAN = NETWORK_TYPE_VLAN
NETWORK_SUBTYPE_TRUNK_VXLAN = NETWORK_TYPE_OVERLAY

# Prefix for VM Network name
VM_NETWORK_NAME_PREFIX = 'vmn_'

DEFAULT_HTTP_TIMEOUT = 15
SET = 'set'
INSTANCE = 'instance'
PROPERTIES = 'properties'
NAME = 'name'
ID = 'id'
POLICY = 'policy'
TENANT_ID_NOT_SET = 'TENANT_ID_NOT_SET'
ENCAPSULATIONS = 'encapsulations'
STATE = 'state'
ONLINE = 'online'
MAPPINGS = 'mappings'
MAPPING = 'mapping'
SEGMENTS = 'segments'
SEGMENT = 'segment'
BRIDGE_DOMAIN_SUFFIX = '_bd'
LOGICAL_NETWORK_SUFFIX = '_log_net'
ENCAPSULATION_PROFILE_SUFFIX = '_profile'

UUID_LENGTH = 36

<<<<<<< HEAD

# Type and topic for Cisco cfg agent
# ==================================
AGENT_TYPE_CFG = 'Cisco cfg agent'

# Topic for Cisco configuration agent
CFG_AGENT = 'cisco_cfg_agent'
# Topic for routing service helper in Cisco configuration agent
CFG_AGENT_L3_ROUTING = 'cisco_cfg_agent_l3_routing'

# Device manager and (hosting) devices
# ====================================
# Default name of hosting device template for network nodes
# hosting Linux network namespace-based Neutron routers.
NETWORK_NODE_TEMPLATE = 'NetworkNode_template'

# Service VM status
SVM_OK = 'OK'
SVM_ERROR = 'ERROR'
SVM_NON_RESPONSIVE = 'NON_RESPONSIVE'


# Routing service
# ==============
# Default name of router type for Neutron routers implemented
# as Linux network namespaces in network nodes.
NAMESPACE_ROUTER_TYPE = 'NetworkNamespace_router'

# Default name of router type for Neutron routers implemented
# as VRFs inside a CSR1kv VM instance.
CSR1KV_ROUTER_TYPE = 'CSR1kv_router'

# The status of a Neutron Router created using the
# Cisco service plugin is one of the following:
# Created but not scheduled nor deployed
ROUTER_PENDING_CREATE = "PENDING_CREATE"
#  Scheduling in progress
ROUTER_SCHEDULING = 'SCHEDULING'
# Backlogged due to unsuccessful scheduling attempt
ROUTER_BACKLOGGED = 'BACKLOGGED'
# Backlogged due to non-ready hosting device (e.g., still booting)
ROUTER_WAITING_HOST = 'AWAITING_HOST'
# Deployed and configured
ROUTER_ACTIVE = "ACTIVE"
# Deletion in progress (by cfg agent)
ROUTER_PENDING_DELETE = "PENDING_DELETE"
=======
# Nexus vlan and vxlan segment range
NEXUS_VLAN_RESERVED_MIN = 3968
NEXUS_VLAN_RESERVED_MAX = 4047
NEXUS_VXLAN_MIN = 4096
NEXUS_VXLAN_MAX = 16000000
>>>>>>> 840425cb
<|MERGE_RESOLUTION|>--- conflicted
+++ resolved
@@ -104,7 +104,11 @@
 
 UUID_LENGTH = 36
 
-<<<<<<< HEAD
+# Nexus vlan and vxlan segment range
+NEXUS_VLAN_RESERVED_MIN = 3968
+NEXUS_VLAN_RESERVED_MAX = 4047
+NEXUS_VXLAN_MIN = 4096
+NEXUS_VXLAN_MAX = 16000000
 
 # Type and topic for Cisco cfg agent
 # ==================================
@@ -113,48 +117,4 @@
 # Topic for Cisco configuration agent
 CFG_AGENT = 'cisco_cfg_agent'
 # Topic for routing service helper in Cisco configuration agent
-CFG_AGENT_L3_ROUTING = 'cisco_cfg_agent_l3_routing'
-
-# Device manager and (hosting) devices
-# ====================================
-# Default name of hosting device template for network nodes
-# hosting Linux network namespace-based Neutron routers.
-NETWORK_NODE_TEMPLATE = 'NetworkNode_template'
-
-# Service VM status
-SVM_OK = 'OK'
-SVM_ERROR = 'ERROR'
-SVM_NON_RESPONSIVE = 'NON_RESPONSIVE'
-
-
-# Routing service
-# ==============
-# Default name of router type for Neutron routers implemented
-# as Linux network namespaces in network nodes.
-NAMESPACE_ROUTER_TYPE = 'NetworkNamespace_router'
-
-# Default name of router type for Neutron routers implemented
-# as VRFs inside a CSR1kv VM instance.
-CSR1KV_ROUTER_TYPE = 'CSR1kv_router'
-
-# The status of a Neutron Router created using the
-# Cisco service plugin is one of the following:
-# Created but not scheduled nor deployed
-ROUTER_PENDING_CREATE = "PENDING_CREATE"
-#  Scheduling in progress
-ROUTER_SCHEDULING = 'SCHEDULING'
-# Backlogged due to unsuccessful scheduling attempt
-ROUTER_BACKLOGGED = 'BACKLOGGED'
-# Backlogged due to non-ready hosting device (e.g., still booting)
-ROUTER_WAITING_HOST = 'AWAITING_HOST'
-# Deployed and configured
-ROUTER_ACTIVE = "ACTIVE"
-# Deletion in progress (by cfg agent)
-ROUTER_PENDING_DELETE = "PENDING_DELETE"
-=======
-# Nexus vlan and vxlan segment range
-NEXUS_VLAN_RESERVED_MIN = 3968
-NEXUS_VLAN_RESERVED_MAX = 4047
-NEXUS_VXLAN_MIN = 4096
-NEXUS_VXLAN_MAX = 16000000
->>>>>>> 840425cb
+CFG_AGENT_L3_ROUTING = 'cisco_cfg_agent_l3_routing'