# Copyright 2011 Cisco Systems, Inc.  All rights reserved.
#
#    Licensed under the Apache License, Version 2.0 (the "License"); you may
#    not use this file except in compliance with the License. You may obtain
#    a copy of the License at
#
#         http://www.apache.org/licenses/LICENSE-2.0
#
#    Unless required by applicable law or agreed to in writing, software
#    distributed under the License is distributed on an "AS IS" BASIS, WITHOUT
#    WARRANTIES OR CONDITIONS OF ANY KIND, either express or implied. See the
#    License for the specific language governing permissions and limitations
#    under the License.


# Attachment attributes
INSTANCE_ID = 'instance_id'
TENANT_ID = 'tenant_id'
TENANT_NAME = 'tenant_name'
HOST_NAME = 'host_name'

# Network attributes
NET_ID = 'id'
NET_NAME = 'name'
NET_VLAN_ID = 'vlan_id'
NET_VLAN_NAME = 'vlan_name'
NET_PORTS = 'ports'

CREDENTIAL_ID = 'credential_id'
CREDENTIAL_NAME = 'credential_name'
CREDENTIAL_USERNAME = 'user_name'
CREDENTIAL_PASSWORD = 'password'
CREDENTIAL_TYPE = 'type'
MASKED_PASSWORD = '********'

USERNAME = 'username'
PASSWORD = 'password'

LOGGER_COMPONENT_NAME = "cisco_plugin"

VSWITCH_PLUGIN = 'vswitch_plugin'

DEVICE_IP = 'device_ip'

NETWORK_ADMIN = 'network_admin'

NETWORK = 'network'
PORT = 'port'
BASE_PLUGIN_REF = 'base_plugin_ref'
CONTEXT = 'context'
SUBNET = 'subnet'

#### N1Kv CONSTANTS
# Special vlan_id value in n1kv_vlan_allocations table indicating flat network
FLAT_VLAN_ID = -1

# Topic for tunnel notifications between the plugin and agent
TUNNEL = 'tunnel'

# Maximum VXLAN range configurable for one network profile.
MAX_VXLAN_RANGE = 1000000

# Values for network_type
NETWORK_TYPE_FLAT = 'flat'
NETWORK_TYPE_VLAN = 'vlan'
NETWORK_TYPE_VXLAN = 'vxlan'
NETWORK_TYPE_LOCAL = 'local'
NETWORK_TYPE_NONE = 'none'
NETWORK_TYPE_TRUNK = 'trunk'
NETWORK_TYPE_MULTI_SEGMENT = 'multi-segment'

# Values for network sub_type
NETWORK_TYPE_OVERLAY = 'overlay'
NETWORK_SUBTYPE_NATIVE_VXLAN = 'native_vxlan'
NETWORK_SUBTYPE_TRUNK_VLAN = NETWORK_TYPE_VLAN
NETWORK_SUBTYPE_TRUNK_VXLAN = NETWORK_TYPE_OVERLAY

# Prefix for VM Network name
VM_NETWORK_NAME_PREFIX = 'vmn_'

SET = 'set'
INSTANCE = 'instance'
PROPERTIES = 'properties'
NAME = 'name'
ID = 'id'
POLICY = 'policy'
TENANT_ID_NOT_SET = 'TENANT_ID_NOT_SET'
ENCAPSULATIONS = 'encapsulations'
STATE = 'state'
ONLINE = 'online'
MAPPINGS = 'mappings'
MAPPING = 'mapping'
SEGMENTS = 'segments'
SEGMENT = 'segment'
BRIDGE_DOMAIN_SUFFIX = '_bd'
LOGICAL_NETWORK_SUFFIX = '_log_net'
ENCAPSULATION_PROFILE_SUFFIX = '_profile'

UUID_LENGTH = 36

<<<<<<< HEAD
# Nexus vlan and vxlan segment range
NEXUS_VLAN_RESERVED_MIN = 3968
NEXUS_VLAN_RESERVED_MAX = 4047
NEXUS_VXLAN_MIN = 4096
NEXUS_VXLAN_MAX = 16000000
=======
# N1KV vlan and vxlan segment range
N1KV_VLAN_RESERVED_MIN = 3968
N1KV_VLAN_RESERVED_MAX = 4047
N1KV_VXLAN_MIN = 4096
N1KV_VXLAN_MAX = 16000000
>>>>>>> e7ac9421

# Type and topic for Cisco cfg agent
# ==================================
AGENT_TYPE_CFG = 'Cisco cfg agent'

# Topic for Cisco configuration agent
CFG_AGENT = 'cisco_cfg_agent'
# Topic for routing service helper in Cisco configuration agent
CFG_AGENT_L3_ROUTING = 'cisco_cfg_agent_l3_routing'

<<<<<<< HEAD
# Device manager and (hosting) devices
# ====================================
# Default name of hosting device template for network nodes
# hosting Linux network namespace-based Neutron routers.
NETWORK_NODE_TEMPLATE = 'NetworkNode_template'

# Service VM status
SVM_OK = 'OK'
SVM_ERROR = 'ERROR'
SVM_NON_RESPONSIVE = 'NON_RESPONSIVE'


# Routing service
# ==============
# Default name of router type for Neutron routers implemented
# as Linux network namespaces in network nodes.
NAMESPACE_ROUTER_TYPE = 'NetworkNamespace_router'

# Default name of router type for Neutron routers implemented
# as VRFs inside a CSR1kv VM instance.
CSR1KV_ROUTER_TYPE = 'CSR1kv_router'

# The status of a Neutron Router created using the
# Cisco service plugin is one of the following:
# Created but not scheduled nor deployed
ROUTER_PENDING_CREATE = "PENDING_CREATE"
#  Scheduling in progress
ROUTER_SCHEDULING = 'SCHEDULING'
# Backlogged due to unsuccessful scheduling attempt
ROUTER_BACKLOGGED = 'BACKLOGGED'
# Backlogged due to non-ready hosting device (e.g., still booting)
ROUTER_WAITING_HOST = 'AWAITING_HOST'
# Deployed and configured
ROUTER_ACTIVE = "ACTIVE"
# Deletion in progress (by cfg agent)
ROUTER_PENDING_DELETE = "PENDING_DELETE"
=======
# Values for network profile fields
ADD_TENANTS = 'add_tenants'
REMOVE_TENANTS = 'remove_tenants'
>>>>>>> e7ac9421
<|MERGE_RESOLUTION|>--- conflicted
+++ resolved
@@ -98,19 +98,11 @@
 
 UUID_LENGTH = 36
 
-<<<<<<< HEAD
 # Nexus vlan and vxlan segment range
 NEXUS_VLAN_RESERVED_MIN = 3968
 NEXUS_VLAN_RESERVED_MAX = 4047
 NEXUS_VXLAN_MIN = 4096
 NEXUS_VXLAN_MAX = 16000000
-=======
-# N1KV vlan and vxlan segment range
-N1KV_VLAN_RESERVED_MIN = 3968
-N1KV_VLAN_RESERVED_MAX = 4047
-N1KV_VXLAN_MIN = 4096
-N1KV_VXLAN_MAX = 16000000
->>>>>>> e7ac9421
 
 # Type and topic for Cisco cfg agent
 # ==================================
@@ -121,7 +113,6 @@
 # Topic for routing service helper in Cisco configuration agent
 CFG_AGENT_L3_ROUTING = 'cisco_cfg_agent_l3_routing'
 
-<<<<<<< HEAD
 # Device manager and (hosting) devices
 # ====================================
 # Default name of hosting device template for network nodes
@@ -158,8 +149,6 @@
 ROUTER_ACTIVE = "ACTIVE"
 # Deletion in progress (by cfg agent)
 ROUTER_PENDING_DELETE = "PENDING_DELETE"
-=======
 # Values for network profile fields
 ADD_TENANTS = 'add_tenants'
-REMOVE_TENANTS = 'remove_tenants'
->>>>>>> e7ac9421
+REMOVE_TENANTS = 'remove_tenants'