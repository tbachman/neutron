# vim: tabstop=4 shiftwidth=4 softtabstop=4

# Copyright (c) 2012 OpenStack Foundation.
#
#    Licensed under the Apache License, Version 2.0 (the "License"); you may
#    not use this file except in compliance with the License. You may obtain
#    a copy of the License at
#
#         http://www.apache.org/licenses/LICENSE-2.0
#
#    Unless required by applicable law or agreed to in writing, software
#    distributed under the License is distributed on an "AS IS" BASIS, WITHOUT
#    WARRANTIES OR CONDITIONS OF ANY KIND, either express or implied. See the
#    License for the specific language governing permissions and limitations
#    under the License.

import contextlib
import sys

import mock
from oslo.config import cfg
import testtools

from neutron.agent.linux import ip_lib
from neutron.agent.linux import ovs_lib
from neutron.agent.linux import utils
from neutron.common import constants as n_const
from neutron.plugins.openvswitch.agent import ovs_neutron_agent
from neutron.plugins.openvswitch.common import constants
from neutron.tests import base


NOTIFIER = ('neutron.plugins.openvswitch.'
            'ovs_neutron_plugin.AgentNotifierApi')


class CreateAgentConfigMap(base.BaseTestCase):

    def test_create_agent_config_map_succeeds(self):
        self.assertTrue(ovs_neutron_agent.create_agent_config_map(cfg.CONF))

    def test_create_agent_config_map_fails_for_invalid_tunnel_config(self):
        self.addCleanup(cfg.CONF.reset)
        # An ip address is required for tunneling but there is no default,
        # verify this for both gre and vxlan tunnels.
        cfg.CONF.set_override('tunnel_types', [constants.TYPE_GRE],
                              group='AGENT')
        with testtools.ExpectedException(ValueError):
            ovs_neutron_agent.create_agent_config_map(cfg.CONF)
        cfg.CONF.set_override('tunnel_types', [constants.TYPE_VXLAN],
                              group='AGENT')
        with testtools.ExpectedException(ValueError):
            ovs_neutron_agent.create_agent_config_map(cfg.CONF)

    def test_create_agent_config_map_enable_tunneling(self):
        self.addCleanup(cfg.CONF.reset)
        # Verify setting only enable_tunneling will default tunnel_type to GRE
        cfg.CONF.set_override('tunnel_types', None, group='AGENT')
        cfg.CONF.set_override('enable_tunneling', True, group='OVS')
        cfg.CONF.set_override('local_ip', '10.10.10.10', group='OVS')
        cfgmap = ovs_neutron_agent.create_agent_config_map(cfg.CONF)
        self.assertEqual(cfgmap['tunnel_types'], [constants.TYPE_GRE])

    def test_create_agent_config_map_fails_no_local_ip(self):
        self.addCleanup(cfg.CONF.reset)
        # An ip address is required for tunneling but there is no default
        cfg.CONF.set_override('enable_tunneling', True, group='OVS')
        with testtools.ExpectedException(ValueError):
            ovs_neutron_agent.create_agent_config_map(cfg.CONF)

    def test_create_agent_config_map_fails_for_invalid_tunnel_type(self):
        self.addCleanup(cfg.CONF.reset)
        cfg.CONF.set_override('tunnel_types', ['foobar'], group='AGENT')
        with testtools.ExpectedException(ValueError):
            ovs_neutron_agent.create_agent_config_map(cfg.CONF)

    def test_create_agent_config_map_multiple_tunnel_types(self):
        self.addCleanup(cfg.CONF.reset)
        cfg.CONF.set_override('local_ip', '10.10.10.10', group='OVS')
        cfg.CONF.set_override('tunnel_types', [constants.TYPE_GRE,
                              constants.TYPE_VXLAN], group='AGENT')
        cfgmap = ovs_neutron_agent.create_agent_config_map(cfg.CONF)
        self.assertEqual(cfgmap['tunnel_types'],
                         [constants.TYPE_GRE, constants.TYPE_VXLAN])


class TestOvsNeutronAgent(base.BaseTestCase):

    def setUp(self):
        super(TestOvsNeutronAgent, self).setUp()
        self.addCleanup(cfg.CONF.reset)
        self.addCleanup(mock.patch.stopall)
        notifier_p = mock.patch(NOTIFIER)
        notifier_cls = notifier_p.start()
        self.notifier = mock.Mock()
        notifier_cls.return_value = self.notifier
        # Avoid rpc initialization for unit tests
        cfg.CONF.set_override('rpc_backend',
                              'neutron.openstack.common.rpc.impl_fake')
        kwargs = ovs_neutron_agent.create_agent_config_map(cfg.CONF)

        class MockFixedIntervalLoopingCall(object):
            def __init__(self, f):
                self.f = f

            def start(self, interval=0):
                self.f()

        with contextlib.nested(
            mock.patch('neutron.plugins.openvswitch.agent.ovs_neutron_agent.'
                       'OVSNeutronAgent.setup_integration_br',
                       return_value=mock.Mock()),
            mock.patch('neutron.plugins.openvswitch.agent.ovs_neutron_agent.'
                       'OVSNeutronAgent.setup_ancillary_bridges',
                       return_value=[]),
            mock.patch('neutron.agent.linux.ovs_lib.OVSBridge.'
                       'get_local_port_mac',
                       return_value='00:00:00:00:00:01'),
            mock.patch('neutron.agent.linux.utils.get_interface_mac',
                       return_value='00:00:00:00:00:01'),
            mock.patch('neutron.openstack.common.loopingcall.'
                       'FixedIntervalLoopingCall',
                       new=MockFixedIntervalLoopingCall)):
            self.agent = ovs_neutron_agent.OVSNeutronAgent(**kwargs)
            self.agent.tun_br = mock.Mock()
        self.agent.sg_agent = mock.Mock()

    def _mock_port_bound(self, ofport=None):
        port = mock.Mock()
        port.ofport = ofport
        net_uuid = 'my-net-uuid'
        with mock.patch('neutron.agent.linux.ovs_lib.OVSBridge.'
                        'set_db_attribute',
                        return_value=True):
            with mock.patch.object(self.agent.int_br,
                                   'delete_flows') as delete_flows_func:
                self.agent.port_bound(port, net_uuid, 'local', None, None)
        self.assertEqual(delete_flows_func.called, ofport != -1)

    def test_port_bound_deletes_flows_for_valid_ofport(self):
        self._mock_port_bound(ofport=1)

    def test_port_bound_ignores_flows_for_invalid_ofport(self):
        self._mock_port_bound(ofport=-1)

    def test_port_dead(self):
        with mock.patch('neutron.agent.linux.ovs_lib.OVSBridge.'
                        'set_db_attribute',
                        return_value=True):
            with mock.patch.object(self.agent.int_br,
                                   'add_flow') as add_flow_func:
                self.agent.port_dead(mock.Mock())
        self.assertTrue(add_flow_func.called)

    def mock_scan_ports(self, vif_port_set=None, registered_ports=None,
<<<<<<< HEAD
                        updated_ports=None):
        with mock.patch.object(self.agent.int_br, 'get_vif_port_set',
                               return_value=vif_port_set):
=======
                        updated_ports=None, port_tags_dict=None):
        if port_tags_dict is None:  # Because empty dicts evaluate as False.
            port_tags_dict = {}
        with contextlib.nested(
            mock.patch.object(self.agent.int_br, 'get_vif_port_set',
                              return_value=vif_port_set),
            mock.patch.object(self.agent.int_br, 'get_port_tag_dict',
                              return_value=port_tags_dict)
        ):
>>>>>>> 501e498c
            return self.agent.scan_ports(registered_ports, updated_ports)

    def test_scan_ports_returns_current_only_for_unchanged_ports(self):
        vif_port_set = set([1, 3])
        registered_ports = set([1, 3])
        expected = {'current': vif_port_set}
        actual = self.mock_scan_ports(vif_port_set, registered_ports)
        self.assertEqual(expected, actual)

    def test_scan_ports_returns_port_changes(self):
        vif_port_set = set([1, 3])
        registered_ports = set([1, 2])
        expected = dict(current=vif_port_set, added=set([3]), removed=set([2]))
        actual = self.mock_scan_ports(vif_port_set, registered_ports)
<<<<<<< HEAD
        self.assertEqual(expected, actual)

    def _test_scan_ports_with_updated_ports(self, updated_ports):
        vif_port_set = set([1, 3, 4])
        registered_ports = set([1, 2, 4])
        expected = dict(current=vif_port_set, added=set([3]),
                        removed=set([2]), updated=set([4]))
        actual = self.mock_scan_ports(vif_port_set, registered_ports,
                                      updated_ports)
        self.assertEqual(expected, actual)

    def test_scan_ports_finds_known_updated_ports(self):
        self._test_scan_ports_with_updated_ports(set([4]))

    def test_scan_ports_ignores_unknown_updated_ports(self):
        # the port '5' was not seen on current ports. Hence it has either
        # never been wired or already removed and should be ignored
        self._test_scan_ports_with_updated_ports(set([4, 5]))

    def test_scan_ports_ignores_updated_port_if_removed(self):
        vif_port_set = set([1, 3])
        registered_ports = set([1, 2])
        updated_ports = set([1, 2])
        expected = dict(current=vif_port_set, added=set([3]),
                        removed=set([2]), updated=set([1]))
        actual = self.mock_scan_ports(vif_port_set, registered_ports,
                                      updated_ports)
        self.assertEqual(expected, actual)

    def test_scan_ports_no_vif_changes_returns_updated_port_only(self):
        vif_port_set = set([1, 2, 3])
        registered_ports = set([1, 2, 3])
        updated_ports = set([2])
        expected = dict(current=vif_port_set, updated=set([2]))
        actual = self.mock_scan_ports(vif_port_set, registered_ports,
                                      updated_ports)
        self.assertEqual(expected, actual)

    def test_treat_devices_added_returns_true_for_missing_device(self):
        with mock.patch.object(self.agent.plugin_rpc, 'get_device_details',
                               side_effect=Exception()):
            self.assertTrue(self.agent.treat_devices_added_or_updated([{}]))
=======
        self.assertEqual(expected, actual)

    def _test_scan_ports_with_updated_ports(self, updated_ports):
        vif_port_set = set([1, 3, 4])
        registered_ports = set([1, 2, 4])
        expected = dict(current=vif_port_set, added=set([3]),
                        removed=set([2]), updated=set([4]))
        actual = self.mock_scan_ports(vif_port_set, registered_ports,
                                      updated_ports)
        self.assertEqual(expected, actual)

    def test_scan_ports_finds_known_updated_ports(self):
        self._test_scan_ports_with_updated_ports(set([4]))

    def test_scan_ports_ignores_unknown_updated_ports(self):
        # the port '5' was not seen on current ports. Hence it has either
        # never been wired or already removed and should be ignored
        self._test_scan_ports_with_updated_ports(set([4, 5]))

    def test_scan_ports_ignores_updated_port_if_removed(self):
        vif_port_set = set([1, 3])
        registered_ports = set([1, 2])
        updated_ports = set([1, 2])
        expected = dict(current=vif_port_set, added=set([3]),
                        removed=set([2]), updated=set([1]))
        actual = self.mock_scan_ports(vif_port_set, registered_ports,
                                      updated_ports)
        self.assertEqual(expected, actual)

    def test_scan_ports_no_vif_changes_returns_updated_port_only(self):
        vif_port_set = set([1, 2, 3])
        registered_ports = set([1, 2, 3])
        updated_ports = set([2])
        expected = dict(current=vif_port_set, updated=set([2]))
        actual = self.mock_scan_ports(vif_port_set, registered_ports,
                                      updated_ports)
        self.assertEqual(expected, actual)

    def test_update_ports_returns_changed_vlan(self):
        br = ovs_lib.OVSBridge('br-int', 'sudo')
        mac = "ca:fe:de:ad:be:ef"
        port = ovs_lib.VifPort(1, 1, 1, mac, br)
        lvm = ovs_neutron_agent.LocalVLANMapping(
            1, '1', None, 1, {port.vif_id: port})
        local_vlan_map = {'1': lvm}
        vif_port_set = set([1, 3])
        registered_ports = set([1, 2])
        port_tags_dict = {1: []}
        expected = dict(
            added=set([3]), current=vif_port_set,
            removed=set([2]), updated=set([1])
        )
        with mock.patch.dict(self.agent.local_vlan_map, local_vlan_map):
            actual = self.mock_scan_ports(
                vif_port_set, registered_ports, port_tags_dict=port_tags_dict)
        self.assertEqual(expected, actual)

    def test_treat_devices_added_returns_raises_for_missing_device(self):
        with contextlib.nested(
            mock.patch.object(self.agent.plugin_rpc, 'get_device_details',
                              side_effect=Exception()),
            mock.patch.object(self.agent.int_br, 'get_vif_port_by_id',
                              return_value=mock.Mock())):
            self.assertRaises(
                ovs_neutron_agent.DeviceListRetrievalError,
                self.agent.treat_devices_added_or_updated, [{}])
>>>>>>> 501e498c

    def _mock_treat_devices_added_updated(self, details, port, func_name):
        """Mock treat devices added or updated.

        :param details: the details to return for the device
        :param port: the port that get_vif_port_by_id should return
        :param func_name: the function that should be called
        :returns: whether the named function was called
        """
        with contextlib.nested(
            mock.patch.object(self.agent.plugin_rpc, 'get_device_details',
                              return_value=details),
            mock.patch.object(self.agent.int_br, 'get_vif_port_by_id',
                              return_value=port),
            mock.patch.object(self.agent.plugin_rpc, 'update_device_up'),
            mock.patch.object(self.agent.plugin_rpc, 'update_device_down'),
            mock.patch.object(self.agent, func_name)
        ) as (get_dev_fn, get_vif_func, upd_dev_up, upd_dev_down, func):
<<<<<<< HEAD
            self.assertFalse(self.agent.treat_devices_added_or_updated([{}]))
=======
            skip_devs = self.agent.treat_devices_added_or_updated([{}])
            # The function should not raise
            self.assertFalse(skip_devs)
>>>>>>> 501e498c
        return func.called

    def test_treat_devices_added_updated_ignores_invalid_ofport(self):
        port = mock.Mock()
        port.ofport = -1
        self.assertFalse(self._mock_treat_devices_added_updated(
            mock.MagicMock(), port, 'port_dead'))

    def test_treat_devices_added_updated_marks_unknown_port_as_dead(self):
        port = mock.Mock()
        port.ofport = 1
        self.assertTrue(self._mock_treat_devices_added_updated(
            mock.MagicMock(), port, 'port_dead'))
<<<<<<< HEAD
=======

    def test_treat_devices_added_does_not_process_missing_port(self):
        with contextlib.nested(
            mock.patch.object(self.agent.plugin_rpc, 'get_device_details'),
            mock.patch.object(self.agent.int_br, 'get_vif_port_by_id',
                              return_value=None)
        ) as (get_dev_fn, get_vif_func):
            self.assertFalse(get_dev_fn.called)
>>>>>>> 501e498c

    def test_treat_devices_added_updated_updates_known_port(self):
        details = mock.MagicMock()
        details.__contains__.side_effect = lambda x: True
        self.assertTrue(self._mock_treat_devices_added_updated(
            details, mock.Mock(), 'treat_vif_port'))

<<<<<<< HEAD
=======
    def test_treat_devices_added_updated_skips_if_port_not_found(self):
        dev_mock = mock.MagicMock()
        dev_mock.__getitem__.return_value = 'the_skipped_one'
        with contextlib.nested(
            mock.patch.object(self.agent.plugin_rpc,
                              'get_device_details',
                              return_value=dev_mock),
            mock.patch.object(self.agent.int_br, 'get_vif_port_by_id',
                              return_value=None),
            mock.patch.object(self.agent.plugin_rpc, 'update_device_up'),
            mock.patch.object(self.agent.plugin_rpc, 'update_device_down'),
            mock.patch.object(self.agent, 'treat_vif_port')
        ) as (get_dev_fn, get_vif_func, upd_dev_up,
              upd_dev_down, treat_vif_port):
            skip_devs = self.agent.treat_devices_added_or_updated([{}])
            # The function should return False for resync and no device
            # processed
            self.assertEqual(['the_skipped_one'], skip_devs)
            self.assertFalse(treat_vif_port.called)
            self.assertFalse(upd_dev_down.called)
            self.assertFalse(upd_dev_up.called)

>>>>>>> 501e498c
    def test_treat_devices_added_updated_put_port_down(self):
        fake_details_dict = {'admin_state_up': False,
                             'port_id': 'xxx',
                             'device': 'xxx',
                             'network_id': 'yyy',
                             'physical_network': 'foo',
                             'segmentation_id': 'bar',
                             'network_type': 'baz'}
        with contextlib.nested(
            mock.patch.object(self.agent.plugin_rpc, 'get_device_details',
                              return_value=fake_details_dict),
            mock.patch.object(self.agent.int_br, 'get_vif_port_by_id',
                              return_value=mock.MagicMock()),
            mock.patch.object(self.agent.plugin_rpc, 'update_device_up'),
            mock.patch.object(self.agent.plugin_rpc, 'update_device_down'),
            mock.patch.object(self.agent, 'treat_vif_port')
        ) as (get_dev_fn, get_vif_func, upd_dev_up,
              upd_dev_down, treat_vif_port):
<<<<<<< HEAD
            self.assertFalse(self.agent.treat_devices_added_or_updated([{}]))
=======
            skip_devs = self.agent.treat_devices_added_or_updated([{}])
            # The function should return False for resync
            self.assertFalse(skip_devs)
>>>>>>> 501e498c
            self.assertTrue(treat_vif_port.called)
            self.assertTrue(upd_dev_down.called)

    def test_treat_devices_removed_returns_true_for_missing_device(self):
        with mock.patch.object(self.agent.plugin_rpc, 'update_device_down',
                               side_effect=Exception()):
            self.assertTrue(self.agent.treat_devices_removed([{}]))

    def _mock_treat_devices_removed(self, port_exists):
        details = dict(exists=port_exists)
        with mock.patch.object(self.agent.plugin_rpc, 'update_device_down',
                               return_value=details):
            with mock.patch.object(self.agent, 'port_unbound') as port_unbound:
                self.assertFalse(self.agent.treat_devices_removed([{}]))
        self.assertTrue(port_unbound.called)

    def test_treat_devices_removed_unbinds_port(self):
        self._mock_treat_devices_removed(True)

    def test_treat_devices_removed_ignores_missing_port(self):
        self._mock_treat_devices_removed(False)

    def _test_process_network_ports(self, port_info):
        with contextlib.nested(
            mock.patch.object(self.agent.sg_agent, "setup_port_filters"),
            mock.patch.object(self.agent, "treat_devices_added_or_updated",
<<<<<<< HEAD
                              return_value=False),
=======
                              return_value=[]),
>>>>>>> 501e498c
            mock.patch.object(self.agent, "treat_devices_removed",
                              return_value=False)
        ) as (setup_port_filters, device_added_updated, device_removed):
            self.assertFalse(self.agent.process_network_ports(port_info))
            setup_port_filters.assert_called_once_with(
                port_info['added'], port_info.get('updated', set()))
            device_added_updated.assert_called_once_with(
                port_info['added'] | port_info.get('updated', set()))
            device_removed.assert_called_once_with(port_info['removed'])

    def test_process_network_ports(self):
        self._test_process_network_ports(
            {'current': set(['tap0']),
             'removed': set(['eth0']),
             'added': set(['eth1'])})

    def test_process_network_port_with_updated_ports(self):
        self._test_process_network_ports(
            {'current': set(['tap0', 'tap1']),
             'updated': set(['tap1', 'eth1']),
             'removed': set(['eth0']),
             'added': set(['eth1'])})

    def test_report_state(self):
        with mock.patch.object(self.agent.state_rpc,
                               "report_state") as report_st:
            self.agent.int_br_device_count = 5
            self.agent._report_state()
            report_st.assert_called_with(self.agent.context,
                                         self.agent.agent_state)
            self.assertNotIn("start_flag", self.agent.agent_state)
            self.assertEqual(
                self.agent.agent_state["configurations"]["devices"],
                self.agent.int_br_device_count
            )

    def test_network_delete(self):
        with contextlib.nested(
            mock.patch.object(self.agent, "reclaim_local_vlan"),
            mock.patch.object(self.agent.tun_br, "cleanup_tunnel_port")
        ) as (recl_fn, clean_tun_fn):
            self.agent.network_delete("unused_context",
                                      network_id="123")
            self.assertFalse(recl_fn.called)
            self.agent.local_vlan_map["123"] = "LVM object"
            self.agent.network_delete("unused_context",
                                      network_id="123")
            self.assertFalse(clean_tun_fn.called)
            recl_fn.assert_called_with("123")

    def test_port_update(self):
        port = {"id": "123",
                "network_id": "124",
                "admin_state_up": False}
        self.agent.port_update("unused_context",
                               port=port,
                               network_type="vlan",
                               segmentation_id="1",
                               physical_network="physnet")
        self.assertEqual(set(['123']), self.agent.updated_ports)

    def test_setup_physical_bridges(self):
        with contextlib.nested(
            mock.patch.object(ip_lib, "device_exists"),
            mock.patch.object(sys, "exit"),
            mock.patch.object(utils, "execute"),
            mock.patch.object(ovs_lib.OVSBridge, "remove_all_flows"),
            mock.patch.object(ovs_lib.OVSBridge, "add_flow"),
            mock.patch.object(ovs_lib.OVSBridge, "add_port"),
            mock.patch.object(ovs_lib.OVSBridge, "delete_port"),
            mock.patch.object(self.agent.int_br, "add_port"),
            mock.patch.object(self.agent.int_br, "delete_port"),
            mock.patch.object(ip_lib.IPWrapper, "add_veth"),
            mock.patch.object(ip_lib.IpLinkCommand, "delete"),
            mock.patch.object(ip_lib.IpLinkCommand, "set_up"),
            mock.patch.object(ip_lib.IpLinkCommand, "set_mtu")
        ) as (devex_fn, sysexit_fn, utilsexec_fn, remflows_fn, ovs_addfl_fn,
              ovs_addport_fn, ovs_delport_fn, br_addport_fn,
              br_delport_fn, addveth_fn, linkdel_fn, linkset_fn, linkmtu_fn):
            devex_fn.return_value = True
            parent = mock.MagicMock()
            parent.attach_mock(utilsexec_fn, 'utils_execute')
            parent.attach_mock(linkdel_fn, 'link_delete')
            parent.attach_mock(addveth_fn, 'add_veth')
            addveth_fn.return_value = (ip_lib.IPDevice("int-br-eth1"),
                                       ip_lib.IPDevice("phy-br-eth1"))
            ovs_addport_fn.return_value = "int_ofport"
            br_addport_fn.return_value = "phys_veth"
            self.agent.setup_physical_bridges({"physnet1": "br-eth"})
            expected_calls = [mock.call.link_delete(),
                              mock.call.utils_execute(['/sbin/udevadm',
                                                       'settle',
                                                       '--timeout=10']),
                              mock.call.add_veth('int-br-eth',
                                                 'phy-br-eth')]
            parent.assert_has_calls(expected_calls, any_order=False)
            self.assertEqual(self.agent.int_ofports["physnet1"],
                             "phys_veth")
            self.assertEqual(self.agent.phys_ofports["physnet1"],
                             "int_ofport")

    def test_port_unbound(self):
        with mock.patch.object(self.agent, "reclaim_local_vlan") as reclvl_fn:
            self.agent.enable_tunneling = True
            lvm = mock.Mock()
            lvm.network_type = "gre"
            lvm.vif_ports = {"vif1": mock.Mock()}
            self.agent.local_vlan_map["netuid12345"] = lvm
            self.agent.port_unbound("vif1", "netuid12345")
            self.assertTrue(reclvl_fn.called)
            reclvl_fn.called = False

            lvm.vif_ports = {}
            self.agent.port_unbound("vif1", "netuid12345")
            self.assertEqual(reclvl_fn.call_count, 2)

            lvm.vif_ports = {"vif1": mock.Mock()}
            self.agent.port_unbound("vif3", "netuid12345")
            self.assertEqual(reclvl_fn.call_count, 2)

    def _check_ovs_vxlan_version(self, installed_usr_version,
                                 installed_klm_version, min_vers,
                                 expecting_ok):
        with mock.patch(
                'neutron.agent.linux.ovs_lib.get_installed_ovs_klm_version'
        ) as klm_cmd:
            with mock.patch(
                'neutron.agent.linux.ovs_lib.get_installed_ovs_usr_version'
            ) as usr_cmd:
                try:
                    klm_cmd.return_value = installed_klm_version
                    usr_cmd.return_value = installed_usr_version
                    self.agent.tunnel_types = 'vxlan'
                    ovs_neutron_agent.check_ovs_version(min_vers,
                                                        root_helper='sudo')
                    version_ok = True
                except SystemExit as e:
                    self.assertEqual(e.code, 1)
                    version_ok = False
            self.assertEqual(version_ok, expecting_ok)

    def test_check_minimum_version(self):
        self._check_ovs_vxlan_version('1.10', '1.10',
                                      constants.MINIMUM_OVS_VXLAN_VERSION,
                                      expecting_ok=True)

    def test_check_future_version(self):
        self._check_ovs_vxlan_version('1.11', '1.11',
                                      constants.MINIMUM_OVS_VXLAN_VERSION,
                                      expecting_ok=True)

    def test_check_fail_version(self):
        self._check_ovs_vxlan_version('1.9', '1.9',
                                      constants.MINIMUM_OVS_VXLAN_VERSION,
                                      expecting_ok=False)

    def test_check_fail_no_version(self):
        self._check_ovs_vxlan_version(None, None,
                                      constants.MINIMUM_OVS_VXLAN_VERSION,
                                      expecting_ok=False)

    def test_check_fail_klm_version(self):
        self._check_ovs_vxlan_version('1.10', '1.9',
                                      constants.MINIMUM_OVS_VXLAN_VERSION,
                                      expecting_ok=False)

    def _prepare_l2_pop_ofports(self):
        lvm1 = mock.Mock()
        lvm1.network_type = 'gre'
        lvm1.vlan = 'vlan1'
        lvm1.segmentation_id = 'seg1'
        lvm1.tun_ofports = set(['1'])
        lvm2 = mock.Mock()
        lvm2.network_type = 'gre'
        lvm2.vlan = 'vlan2'
        lvm2.segmentation_id = 'seg2'
        lvm2.tun_ofports = set(['1', '2'])
        self.agent.local_vlan_map = {'net1': lvm1, 'net2': lvm2}
        self.agent.tun_br_ofports = {'gre':
                                     {'ip_agent_1': '1', 'ip_agent_2': '2'}}

    def test_fdb_ignore_network(self):
        self._prepare_l2_pop_ofports()
        fdb_entry = {'net3': {}}
        with contextlib.nested(
            mock.patch.object(self.agent.tun_br, 'add_flow'),
            mock.patch.object(self.agent.tun_br, 'delete_flows'),
            mock.patch.object(self.agent, 'setup_tunnel_port'),
            mock.patch.object(self.agent, 'cleanup_tunnel_port')
        ) as (add_flow_fn, del_flow_fn, add_tun_fn, clean_tun_fn):
            self.agent.fdb_add(None, fdb_entry)
            self.assertFalse(add_flow_fn.called)
            self.assertFalse(add_tun_fn.called)
            self.agent.fdb_remove(None, fdb_entry)
            self.assertFalse(del_flow_fn.called)
            self.assertFalse(clean_tun_fn.called)

    def test_fdb_ignore_self(self):
        self._prepare_l2_pop_ofports()
        self.agent.local_ip = 'agent_ip'
        fdb_entry = {'net2':
                     {'network_type': 'gre',
                      'segment_id': 'tun2',
                      'ports':
                      {'agent_ip':
                       [['mac', 'ip'],
                        n_const.FLOODING_ENTRY]}}}
        with mock.patch.object(self.agent.tun_br,
                               "defer_apply_on") as defer_fn:
            self.agent.fdb_add(None, fdb_entry)
            self.assertFalse(defer_fn.called)

            self.agent.fdb_remove(None, fdb_entry)
            self.assertFalse(defer_fn.called)

    def test_fdb_add_flows(self):
        self._prepare_l2_pop_ofports()
        fdb_entry = {'net1':
                     {'network_type': 'gre',
                      'segment_id': 'tun1',
                      'ports':
                      {'ip_agent_2':
                       [['mac', 'ip'],
                        n_const.FLOODING_ENTRY]}}}
        with contextlib.nested(
            mock.patch.object(self.agent.tun_br, 'add_flow'),
            mock.patch.object(self.agent.tun_br, 'mod_flow'),
            mock.patch.object(self.agent.tun_br, 'setup_tunnel_port'),
        ) as (add_flow_fn, mod_flow_fn, add_tun_fn):
            add_tun_fn.return_value = '2'
            self.agent.fdb_add(None, fdb_entry)
            add_flow_fn.assert_called_with(table=constants.UCAST_TO_TUN,
                                           priority=2,
                                           dl_vlan='vlan1',
                                           dl_dst='mac',
                                           actions='strip_vlan,'
                                           'set_tunnel:seg1,output:2')
            mod_flow_fn.assert_called_with(table=constants.FLOOD_TO_TUN,
                                           priority=1,
                                           dl_vlan='vlan1',
                                           actions='strip_vlan,'
                                           'set_tunnel:seg1,output:1,2')

    def test_fdb_del_flows(self):
        self._prepare_l2_pop_ofports()
        fdb_entry = {'net2':
                     {'network_type': 'gre',
                      'segment_id': 'tun2',
                      'ports':
                      {'ip_agent_2':
                       [['mac', 'ip'],
                        n_const.FLOODING_ENTRY]}}}
        with contextlib.nested(
            mock.patch.object(self.agent.tun_br, 'mod_flow'),
            mock.patch.object(self.agent.tun_br, 'delete_flows'),
        ) as (mod_flow_fn, del_flow_fn):
            self.agent.fdb_remove(None, fdb_entry)
            del_flow_fn.assert_called_with(table=constants.UCAST_TO_TUN,
                                           dl_vlan='vlan2',
                                           dl_dst='mac')
            mod_flow_fn.assert_called_with(table=constants.FLOOD_TO_TUN,
                                           priority=1,
                                           dl_vlan='vlan2',
                                           actions='strip_vlan,'
                                           'set_tunnel:seg2,output:1')

    def test_fdb_add_port(self):
        self._prepare_l2_pop_ofports()
        fdb_entry = {'net1':
                     {'network_type': 'gre',
                      'segment_id': 'tun1',
                      'ports': {'ip_agent_1': [['mac', 'ip']]}}}
        with contextlib.nested(
            mock.patch.object(self.agent.tun_br, 'add_flow'),
            mock.patch.object(self.agent.tun_br, 'mod_flow'),
            mock.patch.object(self.agent, 'setup_tunnel_port')
        ) as (add_flow_fn, mod_flow_fn, add_tun_fn):
            self.agent.fdb_add(None, fdb_entry)
            self.assertFalse(add_tun_fn.called)
            fdb_entry['net1']['ports']['ip_agent_3'] = [['mac', 'ip']]
            self.agent.fdb_add(None, fdb_entry)
            add_tun_fn.assert_called_with('gre-ip_agent_3', 'ip_agent_3',
                                          'gre')

    def test_fdb_del_port(self):
        self._prepare_l2_pop_ofports()
        fdb_entry = {'net2':
                     {'network_type': 'gre',
                      'segment_id': 'tun2',
                      'ports': {'ip_agent_2': [n_const.FLOODING_ENTRY]}}}
        with contextlib.nested(
            mock.patch.object(self.agent.tun_br, 'delete_flows'),
            mock.patch.object(self.agent.tun_br, 'delete_port')
        ) as (del_flow_fn, del_port_fn):
            self.agent.fdb_remove(None, fdb_entry)
            del_port_fn.assert_called_once_with('gre-ip_agent_2')

    def test_recl_lv_port_to_preserve(self):
        self._prepare_l2_pop_ofports()
        self.agent.l2_pop = True
        self.agent.enable_tunneling = True
        with mock.patch.object(
            self.agent.tun_br, 'cleanup_tunnel_port'
        ) as clean_tun_fn:
            self.agent.reclaim_local_vlan('net1')
            self.assertFalse(clean_tun_fn.called)

    def test_recl_lv_port_to_remove(self):
        self._prepare_l2_pop_ofports()
        self.agent.l2_pop = True
        self.agent.enable_tunneling = True
        with contextlib.nested(
            mock.patch.object(self.agent.tun_br, 'delete_port'),
            mock.patch.object(self.agent.tun_br, 'delete_flows')
        ) as (del_port_fn, del_flow_fn):
            self.agent.reclaim_local_vlan('net2')
            del_port_fn.assert_called_once_with('gre-ip_agent_2')

    def test_daemon_loop_uses_polling_manager(self):
        with mock.patch(
            'neutron.agent.linux.polling.get_polling_manager') as mock_get_pm:
            with mock.patch.object(self.agent, 'rpc_loop') as mock_loop:
                self.agent.daemon_loop()
        mock_get_pm.assert_called_with(False, 'sudo',
                                       constants.DEFAULT_OVSDBMON_RESPAWN)
        mock_loop.called_once()


class AncillaryBridgesTest(base.BaseTestCase):

    def setUp(self):
        super(AncillaryBridgesTest, self).setUp()
        self.addCleanup(cfg.CONF.reset)
        self.addCleanup(mock.patch.stopall)
        notifier_p = mock.patch(NOTIFIER)
        notifier_cls = notifier_p.start()
        self.notifier = mock.Mock()
        notifier_cls.return_value = self.notifier
        # Avoid rpc initialization for unit tests
        cfg.CONF.set_override('rpc_backend',
                              'neutron.openstack.common.rpc.impl_fake')
        cfg.CONF.set_override('report_interval', 0, 'AGENT')
        self.kwargs = ovs_neutron_agent.create_agent_config_map(cfg.CONF)

    def _test_ancillary_bridges(self, bridges, ancillary):
        device_ids = ancillary[:]

        def pullup_side_effect(self, *args):
            result = device_ids.pop(0)
            return result

        with contextlib.nested(
            mock.patch('neutron.plugins.openvswitch.agent.ovs_neutron_agent.'
                       'OVSNeutronAgent.setup_integration_br',
                       return_value=mock.Mock()),
            mock.patch('neutron.agent.linux.utils.get_interface_mac',
                       return_value='00:00:00:00:00:01'),
            mock.patch('neutron.agent.linux.ovs_lib.OVSBridge.'
                       'get_local_port_mac',
                       return_value='00:00:00:00:00:01'),
            mock.patch('neutron.agent.linux.ovs_lib.get_bridges',
                       return_value=bridges),
            mock.patch(
                'neutron.agent.linux.ovs_lib.get_bridge_external_bridge_id',
                side_effect=pullup_side_effect)):
            self.agent = ovs_neutron_agent.OVSNeutronAgent(**self.kwargs)
            self.assertEqual(len(ancillary), len(self.agent.ancillary_brs))
            if ancillary:
                bridges = [br.br_name for br in self.agent.ancillary_brs]
                for br in ancillary:
                    self.assertIn(br, bridges)

    def test_ancillary_bridges_single(self):
        bridges = ['br-int', 'br-ex']
        self._test_ancillary_bridges(bridges, ['br-ex'])

    def test_ancillary_bridges_none(self):
        bridges = ['br-int']
        self._test_ancillary_bridges(bridges, [])

    def test_ancillary_bridges_multiple(self):
        bridges = ['br-int', 'br-ex1', 'br-ex2']
        self._test_ancillary_bridges(bridges, ['br-ex1', 'br-ex2'])<|MERGE_RESOLUTION|>--- conflicted
+++ resolved
@@ -153,11 +153,6 @@
         self.assertTrue(add_flow_func.called)
 
     def mock_scan_ports(self, vif_port_set=None, registered_ports=None,
-<<<<<<< HEAD
-                        updated_ports=None):
-        with mock.patch.object(self.agent.int_br, 'get_vif_port_set',
-                               return_value=vif_port_set):
-=======
                         updated_ports=None, port_tags_dict=None):
         if port_tags_dict is None:  # Because empty dicts evaluate as False.
             port_tags_dict = {}
@@ -167,7 +162,6 @@
             mock.patch.object(self.agent.int_br, 'get_port_tag_dict',
                               return_value=port_tags_dict)
         ):
->>>>>>> 501e498c
             return self.agent.scan_ports(registered_ports, updated_ports)
 
     def test_scan_ports_returns_current_only_for_unchanged_ports(self):
@@ -182,50 +176,6 @@
         registered_ports = set([1, 2])
         expected = dict(current=vif_port_set, added=set([3]), removed=set([2]))
         actual = self.mock_scan_ports(vif_port_set, registered_ports)
-<<<<<<< HEAD
-        self.assertEqual(expected, actual)
-
-    def _test_scan_ports_with_updated_ports(self, updated_ports):
-        vif_port_set = set([1, 3, 4])
-        registered_ports = set([1, 2, 4])
-        expected = dict(current=vif_port_set, added=set([3]),
-                        removed=set([2]), updated=set([4]))
-        actual = self.mock_scan_ports(vif_port_set, registered_ports,
-                                      updated_ports)
-        self.assertEqual(expected, actual)
-
-    def test_scan_ports_finds_known_updated_ports(self):
-        self._test_scan_ports_with_updated_ports(set([4]))
-
-    def test_scan_ports_ignores_unknown_updated_ports(self):
-        # the port '5' was not seen on current ports. Hence it has either
-        # never been wired or already removed and should be ignored
-        self._test_scan_ports_with_updated_ports(set([4, 5]))
-
-    def test_scan_ports_ignores_updated_port_if_removed(self):
-        vif_port_set = set([1, 3])
-        registered_ports = set([1, 2])
-        updated_ports = set([1, 2])
-        expected = dict(current=vif_port_set, added=set([3]),
-                        removed=set([2]), updated=set([1]))
-        actual = self.mock_scan_ports(vif_port_set, registered_ports,
-                                      updated_ports)
-        self.assertEqual(expected, actual)
-
-    def test_scan_ports_no_vif_changes_returns_updated_port_only(self):
-        vif_port_set = set([1, 2, 3])
-        registered_ports = set([1, 2, 3])
-        updated_ports = set([2])
-        expected = dict(current=vif_port_set, updated=set([2]))
-        actual = self.mock_scan_ports(vif_port_set, registered_ports,
-                                      updated_ports)
-        self.assertEqual(expected, actual)
-
-    def test_treat_devices_added_returns_true_for_missing_device(self):
-        with mock.patch.object(self.agent.plugin_rpc, 'get_device_details',
-                               side_effect=Exception()):
-            self.assertTrue(self.agent.treat_devices_added_or_updated([{}]))
-=======
         self.assertEqual(expected, actual)
 
     def _test_scan_ports_with_updated_ports(self, updated_ports):
@@ -292,7 +242,6 @@
             self.assertRaises(
                 ovs_neutron_agent.DeviceListRetrievalError,
                 self.agent.treat_devices_added_or_updated, [{}])
->>>>>>> 501e498c
 
     def _mock_treat_devices_added_updated(self, details, port, func_name):
         """Mock treat devices added or updated.
@@ -311,13 +260,9 @@
             mock.patch.object(self.agent.plugin_rpc, 'update_device_down'),
             mock.patch.object(self.agent, func_name)
         ) as (get_dev_fn, get_vif_func, upd_dev_up, upd_dev_down, func):
-<<<<<<< HEAD
-            self.assertFalse(self.agent.treat_devices_added_or_updated([{}]))
-=======
             skip_devs = self.agent.treat_devices_added_or_updated([{}])
             # The function should not raise
             self.assertFalse(skip_devs)
->>>>>>> 501e498c
         return func.called
 
     def test_treat_devices_added_updated_ignores_invalid_ofport(self):
@@ -331,8 +276,6 @@
         port.ofport = 1
         self.assertTrue(self._mock_treat_devices_added_updated(
             mock.MagicMock(), port, 'port_dead'))
-<<<<<<< HEAD
-=======
 
     def test_treat_devices_added_does_not_process_missing_port(self):
         with contextlib.nested(
@@ -341,7 +284,6 @@
                               return_value=None)
         ) as (get_dev_fn, get_vif_func):
             self.assertFalse(get_dev_fn.called)
->>>>>>> 501e498c
 
     def test_treat_devices_added_updated_updates_known_port(self):
         details = mock.MagicMock()
@@ -349,8 +291,6 @@
         self.assertTrue(self._mock_treat_devices_added_updated(
             details, mock.Mock(), 'treat_vif_port'))
 
-<<<<<<< HEAD
-=======
     def test_treat_devices_added_updated_skips_if_port_not_found(self):
         dev_mock = mock.MagicMock()
         dev_mock.__getitem__.return_value = 'the_skipped_one'
@@ -373,7 +313,6 @@
             self.assertFalse(upd_dev_down.called)
             self.assertFalse(upd_dev_up.called)
 
->>>>>>> 501e498c
     def test_treat_devices_added_updated_put_port_down(self):
         fake_details_dict = {'admin_state_up': False,
                              'port_id': 'xxx',
@@ -392,13 +331,9 @@
             mock.patch.object(self.agent, 'treat_vif_port')
         ) as (get_dev_fn, get_vif_func, upd_dev_up,
               upd_dev_down, treat_vif_port):
-<<<<<<< HEAD
-            self.assertFalse(self.agent.treat_devices_added_or_updated([{}]))
-=======
             skip_devs = self.agent.treat_devices_added_or_updated([{}])
             # The function should return False for resync
             self.assertFalse(skip_devs)
->>>>>>> 501e498c
             self.assertTrue(treat_vif_port.called)
             self.assertTrue(upd_dev_down.called)
 
@@ -425,11 +360,7 @@
         with contextlib.nested(
             mock.patch.object(self.agent.sg_agent, "setup_port_filters"),
             mock.patch.object(self.agent, "treat_devices_added_or_updated",
-<<<<<<< HEAD
-                              return_value=False),
-=======
                               return_value=[]),
->>>>>>> 501e498c
             mock.patch.object(self.agent, "treat_devices_removed",
                               return_value=False)
         ) as (setup_port_filters, device_added_updated, device_removed):
