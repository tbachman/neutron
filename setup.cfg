[metadata]
name = neutron
<<<<<<< HEAD
version = 2015.1
=======
version = 2014.2.1
>>>>>>> 6c476224
summary = OpenStack Networking
description-file =
    README.rst
author = OpenStack
author-email = openstack-dev@lists.openstack.org
home-page = http://www.openstack.org/
classifier =
    Environment :: OpenStack
    Intended Audience :: Information Technology
    Intended Audience :: System Administrators
    License :: OSI Approved :: Apache Software License
    Operating System :: POSIX :: Linux
    Programming Language :: Python
    Programming Language :: Python :: 2
    Programming Language :: Python :: 2.7
    Programming Language :: Python :: 2.6

[files]
packages =
    neutron
data_files =
    etc/neutron =
        etc/api-paste.ini
        etc/dhcp_agent.ini
        etc/fwaas_driver.ini
        etc/l3_agent.ini
        etc/lbaas_agent.ini
        etc/metadata_agent.ini
        etc/metering_agent.ini
        etc/policy.json
        etc/neutron.conf
        etc/rootwrap.conf
        etc/vpn_agent.ini
    etc/neutron/rootwrap.d =
        etc/neutron/rootwrap.d/debug.filters
        etc/neutron/rootwrap.d/dhcp.filters
        etc/neutron/rootwrap.d/iptables-firewall.filters
        etc/neutron/rootwrap.d/ipset-firewall.filters
        etc/neutron/rootwrap.d/l3.filters
        etc/neutron/rootwrap.d/lbaas-haproxy.filters
        etc/neutron/rootwrap.d/linuxbridge-plugin.filters
        etc/neutron/rootwrap.d/nec-plugin.filters
        etc/neutron/rootwrap.d/openvswitch-plugin.filters
        etc/neutron/rootwrap.d/ryu-plugin.filters
        etc/neutron/rootwrap.d/vpnaas.filters
    etc/init.d = etc/init.d/neutron-server
    etc/neutron/plugins/bigswitch =
        etc/neutron/plugins/bigswitch/restproxy.ini
    etc/neutron/plugins/bigswitch/ssl/ca_certs =
        etc/neutron/plugins/bigswitch/ssl/ca_certs/README
    etc/neutron/plugins/bigswitch/ssl/host_certs =
        etc/neutron/plugins/bigswitch/ssl/host_certs/README
    etc/neutron/plugins/brocade = etc/neutron/plugins/brocade/brocade.ini
    etc/neutron/plugins/cisco =
        etc/neutron/plugins/cisco/cisco_cfg_agent.ini
        etc/neutron/plugins/cisco/cisco_plugins.ini
        etc/neutron/plugins/cisco/cisco_router_plugin.ini
        etc/neutron/plugins/cisco/cisco_vpn_agent.ini
    etc/neutron/plugins/embrane = etc/neutron/plugins/embrane/heleos_conf.ini
    etc/neutron/plugins/hyperv = etc/neutron/plugins/hyperv/hyperv_neutron_plugin.ini
    etc/neutron/plugins/ibm = etc/neutron/plugins/ibm/sdnve_neutron_plugin.ini
    etc/neutron/plugins/linuxbridge = etc/neutron/plugins/linuxbridge/linuxbridge_conf.ini
    etc/neutron/plugins/metaplugin = etc/neutron/plugins/metaplugin/metaplugin.ini
    etc/neutron/plugins/midonet = etc/neutron/plugins/midonet/midonet.ini
    etc/neutron/plugins/ml2 =
        etc/neutron/plugins/bigswitch/restproxy.ini
        etc/neutron/plugins/ml2/ml2_conf.ini
        etc/neutron/plugins/ml2/ml2_conf_arista.ini
        etc/neutron/plugins/ml2/ml2_conf_brocade.ini
        etc/neutron/plugins/ml2/ml2_conf_cisco.ini
        etc/neutron/plugins/ml2/ml2_conf_mlnx.ini
        etc/neutron/plugins/ml2/ml2_conf_ncs.ini
        etc/neutron/plugins/ml2/ml2_conf_odl.ini
        etc/neutron/plugins/ml2/ml2_conf_ofa.ini
        etc/neutron/plugins/ml2/ml2_conf_fslsdn.ini
        etc/neutron/plugins/ml2/ml2_conf_sriov.ini
        etc/neutron/plugins/nuage/nuage_plugin.ini
    etc/neutron/plugins/mlnx = etc/neutron/plugins/mlnx/mlnx_conf.ini
    etc/neutron/plugins/nec = etc/neutron/plugins/nec/nec.ini
    etc/neutron/plugins/nuage = etc/neutron/plugins/nuage/nuage_plugin.ini
    etc/neutron/plugins/oneconvergence = etc/neutron/plugins/oneconvergence/nvsdplugin.ini
    etc/neutron/plugins/openvswitch = etc/neutron/plugins/openvswitch/ovs_neutron_plugin.ini
    etc/neutron/plugins/plumgrid = etc/neutron/plugins/plumgrid/plumgrid.ini
    etc/neutron/plugins/ryu = etc/neutron/plugins/ryu/ryu.ini
    etc/neutron/plugins/vmware = etc/neutron/plugins/vmware/nsx.ini
    etc/neutron/plugins/opencontrail = etc/neutron/plugins/opencontrail/contrailplugin.ini
scripts =
    bin/neutron-rootwrap
    bin/neutron-rootwrap-xen-dom0

[global]
setup-hooks =
    pbr.hooks.setup_hook
    neutron.hooks.setup_hook

[entry_points]
console_scripts =
    neutron-cisco-cfg-agent = neutron.plugins.cisco.cfg_agent.cfg_agent:main
    neutron-check-nsx-config = neutron.plugins.vmware.check_nsx_config:main
    neutron-db-manage = neutron.db.migration.cli:main
    neutron-debug = neutron.debug.shell:main
    neutron-dhcp-agent = neutron.agent.dhcp_agent:main
    neutron-hyperv-agent = neutron.plugins.hyperv.agent.hyperv_neutron_agent:main
    neutron-ibm-agent = neutron.plugins.ibm.agent.sdnve_neutron_agent:main
    neutron-l3-agent = neutron.agent.l3_agent:main
    neutron-lbaas-agent = neutron.services.loadbalancer.agent.agent:main
    neutron-linuxbridge-agent = neutron.plugins.linuxbridge.agent.linuxbridge_neutron_agent:main
    neutron-metadata-agent = neutron.agent.metadata.agent:main
    neutron-mlnx-agent = neutron.plugins.mlnx.agent.eswitch_neutron_agent:main
    neutron-nec-agent = neutron.plugins.nec.agent.nec_neutron_agent:main
    neutron-netns-cleanup = neutron.agent.netns_cleanup_util:main
    neutron-ns-metadata-proxy = neutron.agent.metadata.namespace_proxy:main
    neutron-nsx-manage = neutron.plugins.vmware.shell:main
    neutron-nvsd-agent = neutron.plugins.oneconvergence.agent.nvsd_neutron_agent:main
    neutron-openvswitch-agent = neutron.plugins.openvswitch.agent.ovs_neutron_agent:main
    neutron-ovs-cleanup = neutron.agent.ovs_cleanup_util:main
    neutron-restproxy-agent = neutron.plugins.bigswitch.agent.restproxy_agent:main
    neutron-ryu-agent = neutron.plugins.ryu.agent.ryu_neutron_agent:main
    neutron-server = neutron.server:main
    neutron-rootwrap = oslo.rootwrap.cmd:main
    neutron-usage-audit = neutron.cmd.usage_audit:main
    neutron-vpn-agent = neutron.services.vpn.agent:main
    neutron-metering-agent = neutron.services.metering.agents.metering_agent:main
    neutron-ofagent-agent = neutron.plugins.ofagent.agent.main:main
    neutron-sriov-nic-agent = neutron.plugins.sriovnicagent.sriov_nic_agent:main
    neutron-sanity-check = neutron.cmd.sanity_check:main
neutron.core_plugins =
    bigswitch = neutron.plugins.bigswitch.plugin:NeutronRestProxyV2
    brocade = neutron.plugins.brocade.NeutronPlugin:BrocadePluginV2
    cisco = neutron.plugins.cisco.network_plugin:PluginV2
    embrane = neutron.plugins.embrane.plugins.embrane_ml2_plugin:EmbraneMl2Plugin
    hyperv = neutron.plugins.hyperv.hyperv_neutron_plugin:HyperVNeutronPlugin
    ibm = neutron.plugins.ibm.sdnve_neutron_plugin:SdnvePluginV2
    midonet = neutron.plugins.midonet.plugin:MidonetPluginV2
    ml2 = neutron.plugins.ml2.plugin:Ml2Plugin
    mlnx = neutron.plugins.mlnx.mlnx_plugin:MellanoxEswitchPlugin
    nec = neutron.plugins.nec.nec_plugin:NECPluginV2
    nuage = neutron.plugins.nuage.plugin:NuagePlugin
    metaplugin = neutron.plugins.metaplugin.meta_neutron_plugin:MetaPluginV2
    oneconvergence = neutron.plugins.oneconvergence.plugin:OneConvergencePluginV2
    plumgrid = neutron.plugins.plumgrid.plumgrid_plugin.plumgrid_plugin:NeutronPluginPLUMgridV2
    ryu = neutron.plugins.ryu.ryu_neutron_plugin:RyuNeutronPluginV2
    vmware = neutron.plugins.vmware.plugin:NsxPlugin
neutron.service_plugins =
    dummy = neutron.tests.unit.dummy_plugin:DummyServicePlugin
    router = neutron.services.l3_router.l3_router_plugin:L3RouterPlugin
    bigswitch_l3 = neutron.plugins.bigswitch.l3_router_plugin:L3RestProxy
    firewall = neutron.services.firewall.fwaas_plugin:FirewallPlugin
    lbaas = neutron.services.loadbalancer.plugin:LoadBalancerPlugin
    vpnaas = neutron.services.vpn.plugin:VPNDriverPlugin
    metering = neutron.services.metering.metering_plugin:MeteringPlugin
neutron.ml2.type_drivers =
    flat = neutron.plugins.ml2.drivers.type_flat:FlatTypeDriver
    local = neutron.plugins.ml2.drivers.type_local:LocalTypeDriver
    vlan = neutron.plugins.ml2.drivers.type_vlan:VlanTypeDriver
    gre = neutron.plugins.ml2.drivers.type_gre:GreTypeDriver
    vxlan = neutron.plugins.ml2.drivers.type_vxlan:VxlanTypeDriver
    nexus_vxlan = neutron.plugins.ml2.drivers.cisco.nexus.type_nexus_vxlan:NexusVxlanTypeDriver
neutron.ml2.mechanism_drivers =
    opendaylight = neutron.plugins.ml2.drivers.mechanism_odl:OpenDaylightMechanismDriver
    logger = neutron.tests.unit.ml2.drivers.mechanism_logger:LoggerMechanismDriver
    test = neutron.tests.unit.ml2.drivers.mechanism_test:TestMechanismDriver
    bulkless = neutron.tests.unit.ml2.drivers.mechanism_bulkless:BulklessMechanismDriver
    linuxbridge = neutron.plugins.ml2.drivers.mech_linuxbridge:LinuxbridgeMechanismDriver
    openvswitch = neutron.plugins.ml2.drivers.mech_openvswitch:OpenvswitchMechanismDriver
    hyperv = neutron.plugins.ml2.drivers.mech_hyperv:HypervMechanismDriver
    ncs = neutron.plugins.ml2.drivers.mechanism_ncs:NCSMechanismDriver
    arista = neutron.plugins.ml2.drivers.arista.mechanism_arista:AristaDriver
    cisco_nexus = neutron.plugins.ml2.drivers.cisco.nexus.mech_cisco_nexus:CiscoNexusMechanismDriver
    cisco_apic = neutron.plugins.ml2.drivers.cisco.apic.mechanism_apic:APICMechanismDriver
    l2population = neutron.plugins.ml2.drivers.l2pop.mech_driver:L2populationMechanismDriver
    bigswitch = neutron.plugins.ml2.drivers.mech_bigswitch.driver:BigSwitchMechanismDriver
    ofagent = neutron.plugins.ml2.drivers.mech_ofagent:OfagentMechanismDriver
    mlnx = neutron.plugins.ml2.drivers.mlnx.mech_mlnx:MlnxMechanismDriver
    brocade = neutron.plugins.ml2.drivers.brocade.mechanism_brocade:BrocadeMechanism
    fslsdn = neutron.plugins.ml2.drivers.freescale.mechanism_fslsdn:FslsdnMechanismDriver
    sriovnicswitch = neutron.plugins.ml2.drivers.mech_sriov.mech_driver:SriovNicSwitchMechanismDriver
    nuage = neutron.plugins.ml2.drivers.mech_nuage.driver:NuageMechanismDriver
neutron.ml2.extension_drivers =
    test = neutron.tests.unit.ml2.test_extension_driver_api:TestExtensionDriver
neutron.openstack.common.cache.backends =
    memory = neutron.openstack.common.cache._backends.memory:MemoryBackend
# These are for backwards compat with Icehouse notification_driver configuration values
oslo.messaging.notify.drivers =
    neutron.openstack.common.notifier.log_notifier = oslo.messaging.notify._impl_log:LogDriver
    neutron.openstack.common.notifier.no_op_notifier = oslo.messaging.notify._impl_noop:NoOpDriver
    neutron.openstack.common.notifier.rpc_notifier2 = oslo.messaging.notify._impl_messaging:MessagingV2Driver
    neutron.openstack.common.notifier.rpc_notifier = oslo.messaging.notify._impl_messaging:MessagingDriver
    neutron.openstack.common.notifier.test_notifier = oslo.messaging.notify._impl_test:TestDriver

[build_sphinx]
all_files = 1
build-dir = doc/build
source-dir = doc/source

[extract_messages]
keywords = _ gettext ngettext l_ lazy_gettext
mapping_file = babel.cfg
output_file = neutron/locale/neutron.pot

[compile_catalog]
directory = neutron/locale
domain = neutron

[update_catalog]
domain = neutron
output_dir = neutron/locale
input_file = neutron/locale/neutron.pot

[wheel]
universal = 1<|MERGE_RESOLUTION|>--- conflicted
+++ resolved
@@ -1,10 +1,6 @@
 [metadata]
 name = neutron
-<<<<<<< HEAD
-version = 2015.1
-=======
 version = 2014.2.1
->>>>>>> 6c476224
 summary = OpenStack Networking
 description-file =
     README.rst
