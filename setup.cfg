[metadata]
name = neutron
version = 2015.1
summary = OpenStack Networking
description-file =
    README.rst
author = OpenStack
author-email = openstack-dev@lists.openstack.org
home-page = http://www.openstack.org/
classifier =
    Environment :: OpenStack
    Intended Audience :: Information Technology
    Intended Audience :: System Administrators
    License :: OSI Approved :: Apache Software License
    Operating System :: POSIX :: Linux
    Programming Language :: Python
    Programming Language :: Python :: 2
    Programming Language :: Python :: 2.7

[files]
packages =
    neutron
data_files =
    etc/neutron =
        etc/api-paste.ini
        etc/dhcp_agent.ini
        etc/fwaas_driver.ini
        etc/l3_agent.ini
        etc/lbaas_agent.ini
        etc/metadata_agent.ini
        etc/metering_agent.ini
        etc/policy.json
        etc/neutron.conf
        etc/rootwrap.conf
        etc/vpn_agent.ini
    etc/neutron/rootwrap.d =
        etc/neutron/rootwrap.d/csr1kv_openvswitch-plugin.filters
        etc/neutron/rootwrap.d/debug.filters
        etc/neutron/rootwrap.d/dhcp.filters
        etc/neutron/rootwrap.d/iptables-firewall.filters
        etc/neutron/rootwrap.d/ipset-firewall.filters
        etc/neutron/rootwrap.d/l3.filters
        etc/neutron/rootwrap.d/lbaas-haproxy.filters
        etc/neutron/rootwrap.d/linuxbridge-plugin.filters
        etc/neutron/rootwrap.d/nec-plugin.filters
        etc/neutron/rootwrap.d/ofagent.filters
        etc/neutron/rootwrap.d/openvswitch-plugin.filters
        etc/neutron/rootwrap.d/vpnaas.filters
    etc/init.d = etc/init.d/neutron-server
    etc/neutron/plugins/bigswitch =
        etc/neutron/plugins/bigswitch/restproxy.ini
    etc/neutron/plugins/bigswitch/ssl/ca_certs =
        etc/neutron/plugins/bigswitch/ssl/ca_certs/README
    etc/neutron/plugins/bigswitch/ssl/host_certs =
        etc/neutron/plugins/bigswitch/ssl/host_certs/README
    etc/neutron/plugins/brocade = etc/neutron/plugins/brocade/brocade.ini
    etc/neutron/plugins/cisco =
        etc/neutron/plugins/cisco/cisco_cfg_agent.ini
<<<<<<< HEAD
        etc/neutron/plugins/cisco/cisco_device_manager_plugin.ini
=======
>>>>>>> e7ac9421
        etc/neutron/plugins/cisco/cisco_plugins.ini
        etc/neutron/plugins/cisco/cisco_router_plugin.ini
        etc/neutron/plugins/cisco/cisco_vpn_agent.ini
    etc/neutron_csr1kv/plugins/csr1kv_openvswitch = etc/neutron_csr1kv/plugins/csr1kv_openvswitch/csr1kv_ovs_neutron_plugin.ini
    etc/neutron/plugins/embrane = etc/neutron/plugins/embrane/heleos_conf.ini
    etc/neutron/plugins/hyperv = etc/neutron/plugins/hyperv/hyperv_neutron_plugin.ini
    etc/neutron/plugins/ibm = etc/neutron/plugins/ibm/sdnve_neutron_plugin.ini
    etc/neutron/plugins/linuxbridge = etc/neutron/plugins/linuxbridge/linuxbridge_conf.ini
    etc/neutron/plugins/metaplugin = etc/neutron/plugins/metaplugin/metaplugin.ini
    etc/neutron/plugins/midonet = etc/neutron/plugins/midonet/midonet.ini
    etc/neutron/plugins/ml2 =
        etc/neutron/plugins/bigswitch/restproxy.ini
        etc/neutron/plugins/ml2/ml2_conf.ini
        etc/neutron/plugins/ml2/ml2_conf_arista.ini
        etc/neutron/plugins/ml2/ml2_conf_brocade.ini
        etc/neutron/plugins/ml2/ml2_conf_cisco.ini
        etc/neutron/plugins/ml2/ml2_conf_mlnx.ini
        etc/neutron/plugins/ml2/ml2_conf_ncs.ini
        etc/neutron/plugins/ml2/ml2_conf_odl.ini
        etc/neutron/plugins/ml2/ml2_conf_ofa.ini
        etc/neutron/plugins/ml2/ml2_conf_fslsdn.ini
        etc/neutron/plugins/ml2/ml2_conf_sriov.ini
        etc/neutron/plugins/nuage/nuage_plugin.ini
    etc/neutron/plugins/mlnx = etc/neutron/plugins/mlnx/mlnx_conf.ini
    etc/neutron/plugins/nec = etc/neutron/plugins/nec/nec.ini
    etc/neutron/plugins/nuage = etc/neutron/plugins/nuage/nuage_plugin.ini
    etc/neutron/plugins/oneconvergence = etc/neutron/plugins/oneconvergence/nvsdplugin.ini
    etc/neutron/plugins/openvswitch = etc/neutron/plugins/openvswitch/ovs_neutron_plugin.ini
    etc/neutron/plugins/plumgrid = etc/neutron/plugins/plumgrid/plumgrid.ini
    etc/neutron/plugins/vmware = etc/neutron/plugins/vmware/nsx.ini
    etc/neutron/plugins/opencontrail = etc/neutron/plugins/opencontrail/contrailplugin.ini
scripts =
    bin/neutron-rootwrap
    bin/neutron-rootwrap-xen-dom0

[global]
setup-hooks =
    pbr.hooks.setup_hook
    neutron.hooks.setup_hook

[entry_points]
console_scripts =
    neutron-cisco-cfg-agent = neutron.plugins.cisco.cfg_agent.cfg_agent:main
    neutron-check-nsx-config = neutron.plugins.vmware.check_nsx_config:main
    neutron-db-manage = neutron.db.migration.cli:main
    neutron-debug = neutron.debug.shell:main
    neutron-dhcp-agent = neutron.agent.dhcp_agent:main
    neutron-hyperv-agent = neutron.plugins.hyperv.agent.hyperv_neutron_agent:main
    neutron-ibm-agent = neutron.plugins.ibm.agent.sdnve_neutron_agent:main
    neutron-l3-agent = neutron.agent.l3.agent:main
    neutron-lbaas-agent = neutron.services.loadbalancer.agent.agent:main
    neutron-linuxbridge-agent = neutron.plugins.linuxbridge.agent.linuxbridge_neutron_agent:main
    neutron-metadata-agent = neutron.agent.metadata.agent:main
    neutron-mlnx-agent = neutron.plugins.mlnx.agent.eswitch_neutron_agent:main
    neutron-nec-agent = neutron.plugins.nec.agent.nec_neutron_agent:main
    neutron-netns-cleanup = neutron.agent.netns_cleanup_util:main
    neutron-ns-metadata-proxy = neutron.agent.metadata.namespace_proxy:main
    neutron-nsx-manage = neutron.plugins.vmware.shell:main
    neutron-nvsd-agent = neutron.plugins.oneconvergence.agent.nvsd_neutron_agent:main
    neutron-openvswitch-agent = neutron.plugins.openvswitch.agent.ovs_neutron_agent:main
    neutron-ovs-cleanup = neutron.agent.ovs_cleanup_util:main
    neutron-restproxy-agent = neutron.plugins.bigswitch.agent.restproxy_agent:main
    neutron-server = neutron.server:main
    neutron-rootwrap = oslo.rootwrap.cmd:main
    neutron-usage-audit = neutron.cmd.usage_audit:main
    neutron-vpn-agent = neutron.services.vpn.agent:main
    neutron-metering-agent = neutron.services.metering.agents.metering_agent:main
    neutron-ofagent-agent = neutron.plugins.ofagent.agent.main:main
    neutron-sriov-nic-agent = neutron.plugins.sriovnicagent.sriov_nic_agent:main
    neutron-sanity-check = neutron.cmd.sanity_check:main
neutron.core_plugins =
    bigswitch = neutron.plugins.bigswitch.plugin:NeutronRestProxyV2
    brocade = neutron.plugins.brocade.NeutronPlugin:BrocadePluginV2
    csr1kv_openvswitch = neutron.plugins.csr1kv_openvswitch.csr1kv_ovs_neutron_plugin:CSR1kv_OVSNeutronPluginV2
    cisco = neutron.plugins.cisco.network_plugin:PluginV2
    embrane = neutron.plugins.embrane.plugins.embrane_ml2_plugin:EmbraneMl2Plugin
    hyperv = neutron.plugins.hyperv.hyperv_neutron_plugin:HyperVNeutronPlugin
    ibm = neutron.plugins.ibm.sdnve_neutron_plugin:SdnvePluginV2
    midonet = neutron.plugins.midonet.plugin:MidonetPluginV2
    ml2 = neutron.plugins.ml2.plugin:Ml2Plugin
    nec = neutron.plugins.nec.nec_plugin:NECPluginV2
    nuage = neutron.plugins.nuage.plugin:NuagePlugin
    metaplugin = neutron.plugins.metaplugin.meta_neutron_plugin:MetaPluginV2
    oneconvergence = neutron.plugins.oneconvergence.plugin:OneConvergencePluginV2
    plumgrid = neutron.plugins.plumgrid.plumgrid_plugin.plumgrid_plugin:NeutronPluginPLUMgridV2
    vmware = neutron.plugins.vmware.plugin:NsxPlugin
neutron.service_plugins =
    dummy = neutron.tests.unit.dummy_plugin:DummyServicePlugin
    router = neutron.services.l3_router.l3_router_plugin:L3RouterPlugin
    bigswitch_l3 = neutron.plugins.bigswitch.l3_router_plugin:L3RestProxy
    firewall = neutron.services.firewall.fwaas_plugin:FirewallPlugin
    lbaas = neutron.services.loadbalancer.plugin:LoadBalancerPlugin
    vpnaas = neutron.services.vpn.plugin:VPNDriverPlugin
    metering = neutron.services.metering.metering_plugin:MeteringPlugin
neutron.ml2.type_drivers =
    flat = neutron.plugins.ml2.drivers.type_flat:FlatTypeDriver
    local = neutron.plugins.ml2.drivers.type_local:LocalTypeDriver
    vlan = neutron.plugins.ml2.drivers.type_vlan:VlanTypeDriver
    gre = neutron.plugins.ml2.drivers.type_gre:GreTypeDriver
    vxlan = neutron.plugins.ml2.drivers.type_vxlan:VxlanTypeDriver
neutron.ml2.mechanism_drivers =
    opendaylight = neutron.plugins.ml2.drivers.mechanism_odl:OpenDaylightMechanismDriver
    logger = neutron.tests.unit.ml2.drivers.mechanism_logger:LoggerMechanismDriver
    test = neutron.tests.unit.ml2.drivers.mechanism_test:TestMechanismDriver
    bulkless = neutron.tests.unit.ml2.drivers.mechanism_bulkless:BulklessMechanismDriver
    linuxbridge = neutron.plugins.ml2.drivers.mech_linuxbridge:LinuxbridgeMechanismDriver
    openvswitch = neutron.plugins.ml2.drivers.mech_openvswitch:OpenvswitchMechanismDriver
    hyperv = neutron.plugins.ml2.drivers.mech_hyperv:HypervMechanismDriver
    ncs = neutron.plugins.ml2.drivers.mechanism_ncs:NCSMechanismDriver
    arista = neutron.plugins.ml2.drivers.arista.mechanism_arista:AristaDriver
    cisco_nexus = neutron.plugins.ml2.drivers.cisco.nexus.mech_cisco_nexus:CiscoNexusMechanismDriver
    cisco_apic = neutron.plugins.ml2.drivers.cisco.apic.mechanism_apic:APICMechanismDriver
    l2population = neutron.plugins.ml2.drivers.l2pop.mech_driver:L2populationMechanismDriver
    bigswitch = neutron.plugins.ml2.drivers.mech_bigswitch.driver:BigSwitchMechanismDriver
    ofagent = neutron.plugins.ml2.drivers.mech_ofagent:OfagentMechanismDriver
    mlnx = neutron.plugins.ml2.drivers.mlnx.mech_mlnx:MlnxMechanismDriver
    brocade = neutron.plugins.ml2.drivers.brocade.mechanism_brocade:BrocadeMechanism
    fslsdn = neutron.plugins.ml2.drivers.freescale.mechanism_fslsdn:FslsdnMechanismDriver
    sriovnicswitch = neutron.plugins.ml2.drivers.mech_sriov.mech_driver:SriovNicSwitchMechanismDriver
    nuage = neutron.plugins.ml2.drivers.mech_nuage.driver:NuageMechanismDriver
neutron.ml2.extension_drivers =
    test = neutron.tests.unit.ml2.test_extension_driver_api:TestExtensionDriver
neutron.openstack.common.cache.backends =
    memory = neutron.openstack.common.cache._backends.memory:MemoryBackend
# These are for backwards compat with Icehouse notification_driver configuration values
oslo.messaging.notify.drivers =
    neutron.openstack.common.notifier.log_notifier = oslo.messaging.notify._impl_log:LogDriver
    neutron.openstack.common.notifier.no_op_notifier = oslo.messaging.notify._impl_noop:NoOpDriver
    neutron.openstack.common.notifier.rpc_notifier2 = oslo.messaging.notify._impl_messaging:MessagingV2Driver
    neutron.openstack.common.notifier.rpc_notifier = oslo.messaging.notify._impl_messaging:MessagingDriver
    neutron.openstack.common.notifier.test_notifier = oslo.messaging.notify._impl_test:TestDriver

[build_sphinx]
all_files = 1
build-dir = doc/build
source-dir = doc/source

[extract_messages]
keywords = _ gettext ngettext l_ lazy_gettext
mapping_file = babel.cfg
output_file = neutron/locale/neutron.pot

[compile_catalog]
directory = neutron/locale
domain = neutron

[update_catalog]
domain = neutron
output_dir = neutron/locale
input_file = neutron/locale/neutron.pot

[wheel]
universal = 1<|MERGE_RESOLUTION|>--- conflicted
+++ resolved
@@ -56,10 +56,7 @@
     etc/neutron/plugins/brocade = etc/neutron/plugins/brocade/brocade.ini
     etc/neutron/plugins/cisco =
         etc/neutron/plugins/cisco/cisco_cfg_agent.ini
-<<<<<<< HEAD
         etc/neutron/plugins/cisco/cisco_device_manager_plugin.ini
-=======
->>>>>>> e7ac9421
         etc/neutron/plugins/cisco/cisco_plugins.ini
         etc/neutron/plugins/cisco/cisco_router_plugin.ini
         etc/neutron/plugins/cisco/cisco_vpn_agent.ini
