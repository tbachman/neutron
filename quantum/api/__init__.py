# vim: tabstop=4 shiftwidth=4 softtabstop=4
# Copyright 2011 Citrix Systems
# Copyright 2011 Cisco Systems, Inc.
# All Rights Reserved.
#
#    Licensed under the Apache License, Version 2.0 (the "License"); you may
#    not use this file except in compliance with the License. You may obtain
#    a copy of the License at
#
#         http://www.apache.org/licenses/LICENSE-2.0
#
#    Unless required by applicable law or agreed to in writing, software
#    distributed under the License is distributed on an "AS IS" BASIS, WITHOUT
#    WARRANTIES OR CONDITIONS OF ANY KIND, either express or implied. See the
#    License for the specific language governing permissions and limitations
#    under the License.
# @author: Salvatore Orlando, Citrix Systems
# @author: Sumit Naiksatam, Cisco Systems, Inc.

"""
Quantum API controllers.
"""

import logging
import routes
import webob.dec
import webob.exc

from quantum import manager
from quantum.api import attachments
from quantum.api import networks
from quantum.api import ports
from quantum.api import subnets
from quantum.api import routetables
from quantum.api import l3routes
from quantum.api import targets
from quantum.api import associations
from quantum.common import flags
from quantum import wsgi


LOG = logging.getLogger('quantum.api')
FLAGS = flags.FLAGS


class APIRouter(wsgi.Router):
    """
    Base class for Quantum API routes.
    """

    def __init__(self, options=None):
        mapper = self._mapper()
        self._setup_routes(mapper, options)
        super(APIRouter, self).__init__(mapper)

    def _mapper(self):
        return routes.Mapper()

    def _setup_routes(self, mapper, options):
        self._setup_base_routes(mapper, options, self._version)

    def _setup_base_routes(self, mapper, options, version):
        """Routes common to all versions."""
        # Loads the quantum plugin
        # Note(salvatore-orlando): Should the plugin be versioned
        # I don't think so
        plugin = manager.QuantumManager.get_plugin(options)
        l3plugin = manager.QuantumManager.get_l3plugin(options)

        uri_prefix = '/tenants/{tenant_id}/'
        mapper.resource('network', 'networks',
                        controller=networks.create_resource(plugin, version),
                        collection={'detail': 'GET'},
                        member={'detail': 'GET'},
                        path_prefix=uri_prefix)
        mapper.resource('port', 'ports',
                        controller=ports.create_resource(plugin, version),
                        collection={'detail': 'GET'},
                        member={'detail': 'GET'},
                        parent_resource=dict(member_name='network',
                                             collection_name=uri_prefix +\
                                                 'networks'))
        attachments_ctrl = attachments.create_resource(plugin, version)
        mapper.connect("get_resource",
                       uri_prefix + 'networks/{network_id}/' \
                                    'ports/{id}/attachment{.format}',
                       controller=attachments_ctrl,
                       action="get_resource",
                       conditions=dict(method=['GET']))
        mapper.connect("attach_resource",
                       uri_prefix + 'networks/{network_id}/' \
                                    'ports/{id}/attachment{.format}',
                       controller=attachments_ctrl,
                       action="attach_resource",
                       conditions=dict(method=['PUT']))
        mapper.connect("detach_resource",
                       uri_prefix + 'networks/{network_id}/' \
                                    'ports/{id}/attachment{.format}',
                       controller=attachments_ctrl,
                       action="detach_resource",
                       conditions=dict(method=['DELETE']))

<<<<<<< HEAD
        mapper.resource('subnet', 'subnets',
                        controller=subnets.Controller(l3plugin),
                        collection={'detail': 'GET'},
                        member={'detail': 'GET'},
                        path_prefix=uri_prefix)

        mapper.resource('routetable', 'routetables',
                        controller=routetables.Controller(l3plugin),
                        collection={'detail': 'GET'},
                        member={'detail': 'GET'},
                        path_prefix=uri_prefix)

        l3routes_ctrl = l3routes.Controller(l3plugin)
        mapper.resource('route', 'routes',
                        controller=l3routes_ctrl,
                        collection={'detail': 'GET'},
                        member={'detail': 'GET'},
                        parent_resource=dict(member_name='routetable',
                                             collection_name=uri_prefix +\
                                                 'routetables'))

        targets_ctrl = targets.Controller(l3plugin)
        mapper.connect("get_all_targets",
                       uri_prefix + 'routetables/{routetable_id}/' \
                                    'targets{.format}',
                       controller=targets_ctrl,
                       action="get_all_targets",
                       conditions=dict(method=['GET']))

        associations_ctrl = associations.Controller(l3plugin)
        mapper.connect("get_subnet_association",
                       uri_prefix + 'subnets/{subnet_id}/' \
                                    'association{.format}',
                       controller=associations_ctrl,
                       action="get_subnet_association",
                       conditions=dict(method=['GET']))
        mapper.connect("associate_subnet",
                       uri_prefix + 'subnets/{subnet_id}/' \
                                    'association{.format}',
                       controller=associations_ctrl,
                       action="associate_subnet",
                       conditions=dict(method=['PUT']))
        mapper.connect("disassociate_subnet",
                       uri_prefix + 'subnets/{subnet_id}/' \
                                    'association{.format}',
                       controller=associations_ctrl,
                       action="disassociate_subnet",
                       conditions=dict(method=['DELETE']))
        """
        mapper.connect("create",
                       uri_prefix + 'routetables/{routetable_id}/' \
                                    'routes{.format}',
                       controller=l3routes_ctrl,
                       action="create",
                       conditions=dict(method=['POST']))
        mapper.connect("delete",
                       uri_prefix + 'routetables/{routetable_id}/' \
                                    'routes{.format}',
                       controller=l3routes_ctrl,
                       action="delete",
                       conditions=dict(method=['DELETE']))
        mapper.connect("index",
                       uri_prefix + 'routetables/{routetable_id}/' \
                                    'routes{.format}',
                       controller=l3routes_ctrl,
                       action="index",
                       conditions=dict(method=['GET']))
        """
=======

class APIRouterV10(APIRouter):
    """
    API routes mappings for Quantum API v1.0
    """
    _version = '1.0'


class APIRouterV11(APIRouter):
    """
    API routes mappings for Quantum API v1.1
    """
    _version = '1.1'
>>>>>>> 05df0870
<|MERGE_RESOLUTION|>--- conflicted
+++ resolved
@@ -65,7 +65,6 @@
         # Note(salvatore-orlando): Should the plugin be versioned
         # I don't think so
         plugin = manager.QuantumManager.get_plugin(options)
-        l3plugin = manager.QuantumManager.get_l3plugin(options)
 
         uri_prefix = '/tenants/{tenant_id}/'
         mapper.resource('network', 'networks',
@@ -100,20 +99,42 @@
                        action="detach_resource",
                        conditions=dict(method=['DELETE']))
 
-<<<<<<< HEAD
+
+class APIRouterV10(APIRouter):
+    """
+    API routes mappings for Quantum API v1.0
+    """
+    _version = '1.0'
+
+
+class APIRouterV11(APIRouter):
+    """
+    API routes mappings for Quantum API v1.1
+    """
+    _version = '1.1'
+
+    def _setup_base_routes(self, mapper, options, version):
+        """Routes specific to 1.1 version."""
+        super(APIRouterV11, self)._setup_base_routes(mapper, options,
+                                                     version)
+        l3plugin = manager.QuantumManager.get_l3plugin(options)
+
+        uri_prefix = '/tenants/{tenant_id}/'
+
         mapper.resource('subnet', 'subnets',
-                        controller=subnets.Controller(l3plugin),
+                        controller=subnets.create_resource(l3plugin, version),
                         collection={'detail': 'GET'},
                         member={'detail': 'GET'},
                         path_prefix=uri_prefix)
 
         mapper.resource('routetable', 'routetables',
-                        controller=routetables.Controller(l3plugin),
+                        controller=routetables.create_resource(l3plugin,
+                                                               version),
                         collection={'detail': 'GET'},
                         member={'detail': 'GET'},
                         path_prefix=uri_prefix)
 
-        l3routes_ctrl = l3routes.Controller(l3plugin)
+        l3routes_ctrl = l3routes.create_resource(l3plugin, version)
         mapper.resource('route', 'routes',
                         controller=l3routes_ctrl,
                         collection={'detail': 'GET'},
@@ -122,7 +143,7 @@
                                              collection_name=uri_prefix +\
                                                  'routetables'))
 
-        targets_ctrl = targets.Controller(l3plugin)
+        targets_ctrl = targets.create_resource(l3plugin, version)
         mapper.connect("get_all_targets",
                        uri_prefix + 'routetables/{routetable_id}/' \
                                     'targets{.format}',
@@ -130,7 +151,7 @@
                        action="get_all_targets",
                        conditions=dict(method=['GET']))
 
-        associations_ctrl = associations.Controller(l3plugin)
+        associations_ctrl = associations.create_resource(l3plugin, version)
         mapper.connect("get_subnet_association",
                        uri_prefix + 'subnets/{subnet_id}/' \
                                     'association{.format}',
@@ -168,19 +189,4 @@
                        controller=l3routes_ctrl,
                        action="index",
                        conditions=dict(method=['GET']))
-        """
-=======
-
-class APIRouterV10(APIRouter):
-    """
-    API routes mappings for Quantum API v1.0
-    """
-    _version = '1.0'
-
-
-class APIRouterV11(APIRouter):
-    """
-    API routes mappings for Quantum API v1.1
-    """
-    _version = '1.1'
->>>>>>> 05df0870
+        """