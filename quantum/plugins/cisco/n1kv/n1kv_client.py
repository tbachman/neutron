--- conflicted
+++ resolved
@@ -199,13 +199,8 @@
         conn.request(method, action, body, headers)
         resp = conn.getresponse()
         replybody = resp.read()
-<<<<<<< HEAD
         status_code = self._get_status_code(resp)
-        LOG.debug("abs status_code %s\n", status_code)
-=======
-        status_code = self.get_status_code(resp)
         LOG.debug("status_code %s\n", status_code)
->>>>>>> 218c3084
         if status_code in (httplib.OK, httplib.ACCEPTED, httplib.NO_CONTENT):
             return self.deserialize(replybody, status_code)
         elif status_code == httplib.CREATED:
