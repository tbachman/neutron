--- conflicted
+++ resolved
@@ -59,7 +59,6 @@
 
 LOG = logging.getLogger(__name__)
 VM_NETWORK_NUM = itertools.count()  # thread-safe increment operations
-TENANT = const.NETWORK_ADMIN
 
 
 class N1kvRpcCallbacks(dhcp_rpc_base.DhcpRpcCallbackMixin,
@@ -225,11 +224,7 @@
             n1kv_db_v2.sync_tunnel_allocations(self.tunnel_id_ranges)
         # TBD end 
         self._setup_vsm()
-<<<<<<< HEAD
-=======
-        self._poll_policies()
         # TBD : Temporary change to enabld dhcp. To be removed
->>>>>>> 02a19e48
         self.setup_rpc()
 
     def setup_rpc(self):
@@ -250,13 +245,8 @@
         self.agent_vsm = True
         self._send_register_request()
 
-<<<<<<< HEAD
     def _poll_policies(self, tenant_id):
-        #Poll policies
-=======
-    def _poll_policies(self):
         """ Retrieve Port-Profiles from Cisco Nexus1000V VSM """
->>>>>>> 02a19e48
         LOG.debug('_poll_policies')
         n1kvclient = n1kv_client.Client()
         self._add_policy_profiles(n1kvclient, tenant_id)
@@ -534,11 +524,8 @@
         return binding_seg_id.segmentation_id
 
     def create_network(self, context, network):
-<<<<<<< HEAD
+        """ Create network based on Network Profile """
         self._poll_policies(network['network']['tenant_id'])
-=======
-        """ Create network based on Network Profile """
->>>>>>> 02a19e48
         (network_type, physical_network,
          segmentation_id) = self._process_provider_create(context,
             network['network'])
