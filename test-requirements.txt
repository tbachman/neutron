# The order of packages is significant, because pip processes them in the order
# of appearance. Changing the order has an impact on the overall integration
# process, which may cause wedges in the gate later.
hacking<0.11,>=0.10.0

cliff>=1.13.0 # Apache-2.0
coverage>=3.6
fixtures>=1.3.1
mock>=1.1;python_version!='2.6'
mock==1.0.1;python_version=='2.6'
python-subunit>=0.0.18
requests-mock>=0.6.0 # Apache-2.0
sphinx!=1.2.0,!=1.3b1,<1.3,>=1.1.2
oslosphinx>=2.5.0 # Apache-2.0
testrepository>=0.0.18
testtools>=1.4.0
testscenarios>=0.4
WebTest>=2.0
oslotest>=1.5.1 # Apache-2.0
os-testr>=0.1.0
<<<<<<< HEAD
tempest-lib>=0.6.1
ddt>=0.7.0
=======
tempest-lib>=0.5.0
ddt>=0.7.0
pylint==1.4.4  # GNU GPL v2
>>>>>>> 0a327910
<|MERGE_RESOLUTION|>--- conflicted
+++ resolved
@@ -18,11 +18,6 @@
 WebTest>=2.0
 oslotest>=1.5.1 # Apache-2.0
 os-testr>=0.1.0
-<<<<<<< HEAD
 tempest-lib>=0.6.1
 ddt>=0.7.0
-=======
-tempest-lib>=0.5.0
-ddt>=0.7.0
-pylint==1.4.4  # GNU GPL v2
->>>>>>> 0a327910
+pylint==1.4.4  # GNU GPL v2